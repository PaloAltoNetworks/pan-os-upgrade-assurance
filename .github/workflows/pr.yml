name: PR
run-name: "PR - (#${{ github.event.number }}) ${{ github.event.pull_request.title }}"

on:
  pull_request:
    types:
      - opened
      - edited
      - reopened
      - synchronize
      - ready_for_review
    branches: main

permissions:
  contents: read

jobs:

  pyversion:
    name: Discover minimum Python version
    uses: ./.github/workflows/_discover_python_ver.yml

  code_format:
    name: Formatting and security
    needs: pyversion
    uses: ./.github/workflows/sub_format.yml
    with:
      python_version: ${{ needs.pyversion.outputs.pyversion }}

  unit_tests:
    name: Unit Tests
    needs: pyversion
    permissions:
      contents: read
      pull-requests: write
    uses: ./.github/workflows/sub_unittest.yml
    with:
      python_version: ${{ needs.pyversion.outputs.pyversion }}

  documentation_check:
    name: API documentation
    needs: pyversion
    uses: ./.github/workflows/sub_docs.yml
    with:
      python_version: ${{ needs.pyversion.outputs.pyversion }}

  docker_image_test_build:
    name: Build Docker image
    needs: pyversion
    permissions:
      contents: read
      packages: write
    uses: ./.github/workflows/_docker.yml
    with:
      publish: false
      python_version: ${{ needs.pyversion.outputs.pyversion }}

  store_documentation:
    name: Fetch the updated documentation
    needs:
      - code_format
      - unit_tests
      - documentation_check
      - docker_image_test_build
    runs-on: ubuntu-latest
    steps:
      - name: checkout code
        uses: actions/checkout@v3
      - name: pack the documentation
        working-directory: docs
        run: tar --exclude .DS_Store --exclude sidebars.js -cvf documentation.tar *
      - name: upload the documentation artifact
        uses: actions/upload-artifact@v3
        with:
          name: documentation
          path: docs/documentation.tar

  pandev_pr:
    name: Create a preview PR for pan.dev
    needs: store_documentation
    runs-on: ubuntu-latest
    permissions:
      contents: write
      pull-requests: write
    steps:
      - name: checkout pan.dev
        uses: actions/checkout@v3
        with:
          repository: PaloAltoNetworks/pan.dev
          token: ${{ secrets.CLSC_PAT }}

      - name: download documentation artifact
        uses: actions/download-artifact@v3
        with:
          name: documentation
          path: products/panos/docs

      - name: unpack the documentation
        working-directory: products/panos/docs
        run: |
          rm -rf 'panos-upgrade-assurance'
          tar xvf documentation.tar
          rm -f documentation.tar

      - name: create a PR to upstream pan.dev
        id: pr
        uses: peter-evans/create-pull-request@v5
        with:
          token: ${{ secrets.CLSC_PAT }}
          delete-branch: true
<<<<<<< HEAD
          branch: "pua_${{ github.event.pull_request.head.ref }}"
          title: "[PAN-OS Upgrade Assurance][${{ github.event.pull_request.head.ref }}] documentation PREVIEW - do NOT MERGE"
          commit-message: "docs: PanOS Upgrade Assurance documentation update"
          labels: DO NOT MERGE, netsec
=======
          branch: "pua_prev_${{ github.event.pull_request.head.ref }}"
          title: "[PAN-OS Upgrade Assurance][${{ github.event.pull_request.head.ref }}] documentation PREVIEW - do NOT MERGE"
          commit-message: "docs: PanOS Upgrade Assurance documentation update"
          labels: netsec, DO NOT MERGE
>>>>>>> cf3da9e4
          body: |
            # Description
            
            DO NOT MERGE - preview PR made for changes on branch: ${{ github.event.pull_request.head.ref }}.

            # Types of changes

            New feature (non-breaking change which adds functionality)

      - name: find if we have a comment
        uses: peter-evans/find-comment@v2
        id: find
        with:
          issue-number: ${{ github.event.pull_request.number }}
          body-includes: A Preview PR in PanDev repo has been created
          repository: ${{ github.repository }}

      - name: comment back on the original PR
        if: steps.find.outputs.comment-id == '' &&  steps.pr.outputs.pull-request-url != ''
        uses: peter-evans/create-or-update-comment@v3
        with:
          issue-number: ${{ github.event.pull_request.number }}
          repository: ${{ github.repository }}
          body: |
            A Preview PR in PanDev repo has been created. You can view it [here](${{ steps.pr.outputs.pull-request-url }}).<|MERGE_RESOLUTION|>--- conflicted
+++ resolved
@@ -108,17 +108,10 @@
         with:
           token: ${{ secrets.CLSC_PAT }}
           delete-branch: true
-<<<<<<< HEAD
-          branch: "pua_${{ github.event.pull_request.head.ref }}"
-          title: "[PAN-OS Upgrade Assurance][${{ github.event.pull_request.head.ref }}] documentation PREVIEW - do NOT MERGE"
-          commit-message: "docs: PanOS Upgrade Assurance documentation update"
-          labels: DO NOT MERGE, netsec
-=======
           branch: "pua_prev_${{ github.event.pull_request.head.ref }}"
           title: "[PAN-OS Upgrade Assurance][${{ github.event.pull_request.head.ref }}] documentation PREVIEW - do NOT MERGE"
           commit-message: "docs: PanOS Upgrade Assurance documentation update"
           labels: netsec, DO NOT MERGE
->>>>>>> cf3da9e4
           body: |
             # Description
             
