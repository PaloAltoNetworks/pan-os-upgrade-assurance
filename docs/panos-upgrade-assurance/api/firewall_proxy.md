--- conflicted
+++ resolved
@@ -1217,10 +1217,7 @@
 __Returns__
 
 
-<<<<<<< HEAD
 `Version`: the software version as a packaging 'Version' object.
-=======
-Version: Version(9.1.12)
 
 ### `FirewallProxy.get_fib`
 
@@ -1257,4 +1254,3 @@
     }
 }
 ```
->>>>>>> 3aefaaa9
