--- conflicted
+++ resolved
@@ -459,7 +459,6 @@
 * [`CheckStatus.ERROR`](/panos/docs/panos-upgrade-assurance/api/utils#class-checkstatus) when the certificate's
     properties (installed or required) are not supported.
 
-<<<<<<< HEAD
 ### `CheckFirewall._calculate_schedule_time_diff`
 
 ```python
@@ -512,36 +511,38 @@
 
 
 - `MalformedResponseException`: Thrown in case API response does not meet expectations.
-=======
-### `CheckFirewall.check_non_finished_jobs`
-
-```python
-def check_non_finished_jobs() -> CheckResult
-```
-
-Check for any job with status different than FIN.
->>>>>>> 1107dc49
-
-__Returns__
-
-
-`CheckResult`: Object of [`CheckResult`](/panos/docs/panos-upgrade-assurance/api/utils#class-checkresult) class taking             value of:
-
-<<<<<<< HEAD
+
+__Returns__
+
+
+`CheckResult`: Object of [`CheckResult`](/panos/docs/panos-upgrade-assurance/api/utils#class-checkresult) class taking             value of:
+
 * [`CheckStatus.SUCCESS`](/panos/docs/panos-upgrade-assurance/api/utils#class-checkstatus) when there is no update job
     planned within the test time window.
 * [`CheckStatus.FAIL`](/panos/docs/panos-upgrade-assurance/api/utils#class-checkstatus) otherwise, `CheckResult.reason`
     field contains information about the planned jobs with next occurrence time provided if possible.
 * [`CheckStatus.ERROR`](/panos/docs/panos-upgrade-assurance/api/utils#class-checkstatus) when the `test_window` parameter
     does not meet criteria.
-=======
+
+### `CheckFirewall.check_non_finished_jobs`
+
+```python
+def check_non_finished_jobs() -> CheckResult
+```
+
+Check for any job with status different than FIN.
+
+__Returns__
+
+
+`CheckResult`: Object of [`CheckResult`](/panos/docs/panos-upgrade-assurance/api/utils#class-checkresult) class taking             value of:
+
 * [`CheckStatus.SUCCESS`](/panos/docs/panos-upgrade-assurance/api/utils#class-checkstatus) when all jobs are in FIN state.
 * [`CheckStatus.FAIL`](/panos/docs/panos-upgrade-assurance/api/utils#class-checkstatus) otherwise, `CheckResult.reason`
     field contains information about the 1<sup>st</sup> job found with status different than FIN (job ID and the actual
     status).
 * [`CheckStatus.SKIPPED`](/panos/docs/panos-upgrade-assurance/api/utils#class-checkstatus) when there are no jobs on a
     device.
->>>>>>> 1107dc49
 
 ### `CheckFirewall.get_content_db_version`
 
