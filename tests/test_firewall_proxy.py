--- conflicted
+++ resolved
@@ -470,7 +470,98 @@
             },
         }
 
-<<<<<<< HEAD
+    def test_get_routes_same_dest(self, fw_proxy_mock):
+        xml_text = """
+        <response status="success">
+            <result>
+                <flags>flags: A:active, ?:loose, C:connect, H:host, S:static, ~:internal, R:rip, O:ospf,
+                    B:bgp, Oi:ospf intra-area, Oo:ospf inter-area, O1:ospf ext-type-1, O2:ospf ext-type-2,
+                    E:ecmp, M:multicast</flags>
+                <entry>
+                    <virtual-router>default</virtual-router>
+                    <destination>0.0.0.0/0</destination>
+                    <nexthop>10.10.11.1</nexthop>
+                    <metric>10</metric>
+                    <flags>A S E </flags>
+                    <age />
+                    <interface>ethernet1/1</interface>
+                    <route-table>unicast</route-table>
+                </entry>
+                <entry>
+                    <virtual-router>default</virtual-router>
+                    <destination>0.0.0.0/0</destination>
+                    <nexthop>10.10.12.1</nexthop>
+                    <metric>10</metric>
+                    <flags>A S E </flags>
+                    <age />
+                    <interface>ethernet1/1</interface>
+                    <route-table>unicast</route-table>
+                </entry>
+            </result>
+        </response>
+        """
+        raw_response = ET.fromstring(xml_text)
+        fw_proxy_mock.op.return_value = raw_response
+
+        assert fw_proxy_mock.get_routes() == {
+            "default_0.0.0.0/0_ethernet1/1_10.10.11.1": {
+                "age": None,
+                "destination": "0.0.0.0/0",
+                "flags": "A S E",
+                "interface": "ethernet1/1",
+                "metric": "10",
+                "nexthop": "10.10.11.1",
+                "route-table": "unicast",
+                "virtual-router": "default",
+            },
+            "default_0.0.0.0/0_ethernet1/1_10.10.12.1": {
+                "age": None,
+                "destination": "0.0.0.0/0",
+                "flags": "A S E",
+                "interface": "ethernet1/1",
+                "metric": "10",
+                "nexthop": "10.10.12.1",
+                "route-table": "unicast",
+                "virtual-router": "default",
+            },
+        }
+
+    def test_get_routes_nexthop_name(self, fw_proxy_mock):
+        xml_text = """
+        <response status="success">
+            <result>
+                <flags>flags: A:active, ?:loose, C:connect, H:host, S:static, ~:internal, R:rip, O:ospf,
+                    B:bgp, Oi:ospf intra-area, Oo:ospf inter-area, O1:ospf ext-type-1, O2:ospf ext-type-2,
+                    E:ecmp, M:multicast</flags>
+                <entry>
+                    <virtual-router>default</virtual-router>
+                    <destination>0.0.0.0/0</destination>
+                    <nexthop>public vr</nexthop>
+                    <metric>10</metric>
+                    <flags>A S E </flags>
+                    <age />
+                    <interface>ethernet1/1</interface>
+                    <route-table>unicast</route-table>
+                </entry>
+            </result>
+        </response>
+        """
+        raw_response = ET.fromstring(xml_text)
+        fw_proxy_mock.op.return_value = raw_response
+
+        assert fw_proxy_mock.get_routes() == {
+            "default_0.0.0.0/0_ethernet1/1_public-vr": {
+                "age": None,
+                "destination": "0.0.0.0/0",
+                "flags": "A S E",
+                "interface": "ethernet1/1",
+                "metric": "10",
+                "nexthop": "public vr",
+                "route-table": "unicast",
+                "virtual-router": "default",
+            },
+        }
+
     def test_get_bgp_peers(self, fw_proxy_mock):
         xml_text = """
         <response status="success">
@@ -541,88 +632,13 @@
                             <outgoing-advertised>0</outgoing-advertised>
                         </entry>
                     </prefix-counter>
-=======
-    def test_get_routes_same_dest(self, fw_proxy_mock):
-        xml_text = """
-        <response status="success">
-            <result>
-                <flags>flags: A:active, ?:loose, C:connect, H:host, S:static, ~:internal, R:rip, O:ospf,
-                    B:bgp, Oi:ospf intra-area, Oo:ospf inter-area, O1:ospf ext-type-1, O2:ospf ext-type-2,
-                    E:ecmp, M:multicast</flags>
-                <entry>
-                    <virtual-router>default</virtual-router>
-                    <destination>0.0.0.0/0</destination>
-                    <nexthop>10.10.11.1</nexthop>
-                    <metric>10</metric>
-                    <flags>A S E </flags>
-                    <age />
-                    <interface>ethernet1/1</interface>
-                    <route-table>unicast</route-table>
                 </entry>
-                <entry>
-                    <virtual-router>default</virtual-router>
-                    <destination>0.0.0.0/0</destination>
-                    <nexthop>10.10.12.1</nexthop>
-                    <metric>10</metric>
-                    <flags>A S E </flags>
-                    <age />
-                    <interface>ethernet1/1</interface>
-                    <route-table>unicast</route-table>
-                </entry>
-            </result>
-        </response>
-        """
-        raw_response = ET.fromstring(xml_text)
-        fw_proxy_mock.op.return_value = raw_response
-
-        assert fw_proxy_mock.get_routes() == {
-            "default_0.0.0.0/0_ethernet1/1_10.10.11.1": {
-                "age": None,
-                "destination": "0.0.0.0/0",
-                "flags": "A S E",
-                "interface": "ethernet1/1",
-                "metric": "10",
-                "nexthop": "10.10.11.1",
-                "route-table": "unicast",
-                "virtual-router": "default",
-            },
-            "default_0.0.0.0/0_ethernet1/1_10.10.12.1": {
-                "age": None,
-                "destination": "0.0.0.0/0",
-                "flags": "A S E",
-                "interface": "ethernet1/1",
-                "metric": "10",
-                "nexthop": "10.10.12.1",
-                "route-table": "unicast",
-                "virtual-router": "default",
-            },
-        }
-
-    def test_get_routes_nexthop_name(self, fw_proxy_mock):
-        xml_text = """
-        <response status="success">
-            <result>
-                <flags>flags: A:active, ?:loose, C:connect, H:host, S:static, ~:internal, R:rip, O:ospf,
-                    B:bgp, Oi:ospf intra-area, Oo:ospf inter-area, O1:ospf ext-type-1, O2:ospf ext-type-2,
-                    E:ecmp, M:multicast</flags>
-                <entry>
-                    <virtual-router>default</virtual-router>
-                    <destination>0.0.0.0/0</destination>
-                    <nexthop>public vr</nexthop>
-                    <metric>10</metric>
-                    <flags>A S E </flags>
-                    <age />
-                    <interface>ethernet1/1</interface>
-                    <route-table>unicast</route-table>
->>>>>>> d9464623
-                </entry>
-            </result>
-        </response>
-        """
-        raw_response = ET.fromstring(xml_text)
-        fw_proxy_mock.op.return_value = raw_response
-
-<<<<<<< HEAD
+            </result>
+        </response>
+        """
+        raw_response = ET.fromstring(xml_text)
+        fw_proxy_mock.op.return_value = raw_response
+
         assert fw_proxy_mock.get_bgp_peers() == {
             "default_Peer-Group1_Peer1": {
                 "@peer": "Peer1",
@@ -682,19 +698,6 @@
                     }
                 },
             }
-=======
-        assert fw_proxy_mock.get_routes() == {
-            "default_0.0.0.0/0_ethernet1/1_public-vr": {
-                "age": None,
-                "destination": "0.0.0.0/0",
-                "flags": "A S E",
-                "interface": "ethernet1/1",
-                "metric": "10",
-                "nexthop": "public vr",
-                "route-table": "unicast",
-                "virtual-router": "default",
-            },
->>>>>>> d9464623
         }
 
     def test_get_arp_table(self, fw_proxy_mock):
