import pytest
from unittest.mock import MagicMock
from panos_upgrade_assurance.check_firewall import CheckFirewall
from panos_upgrade_assurance.firewall_proxy import FirewallProxy
from panos_upgrade_assurance.utils import CheckResult
from panos_upgrade_assurance.utils import CheckStatus
from panos_upgrade_assurance.exceptions import (
    WrongDataTypeException,
    UpdateServerConnectivityException,
    DeviceNotLicensedException,
    ContentDBVersionsFormatException,
    WrongDiskSizeFormatException,
    UnknownParameterException,
    MalformedResponseException,
)
from datetime import datetime


@pytest.fixture
def check_firewall_mock():
    tested_class = CheckFirewall(MagicMock(set_spec=FirewallProxy))
    yield tested_class


class TestCheckFirewall:
    def test_check_pending_changes_full_commit_true(self, check_firewall_mock):
        check_firewall_mock._node.is_full_commit_required.return_value = True
        assert check_firewall_mock.check_pending_changes() == CheckResult(reason="Full commit required on device.")

    def test_check_pending_changes_full_commit_false_pending_true(self, check_firewall_mock):
        check_firewall_mock._node.is_full_commit_required.return_value = False
        check_firewall_mock._node.is_pending_changes.return_value = True
        assert check_firewall_mock.check_pending_changes() == CheckResult(reason="Pending changes found on device.")

    def test_check_pending_changes_full_commit_false_pending_false(self, check_firewall_mock):
        check_firewall_mock._node.is_full_commit_required.return_value = False
        check_firewall_mock._node.is_pending_changes.return_value = False
        assert check_firewall_mock.check_pending_changes() == CheckResult(status=CheckStatus.SUCCESS)

    def test_check_panorama_connectivity_panorama_configured_true_connected_true(self, check_firewall_mock):
        check_firewall_mock._node.is_panorama_configured.return_value = True
        check_firewall_mock._node.is_panorama_connected.return_value = True
        assert check_firewall_mock.check_panorama_connectivity() == CheckResult(status=CheckStatus.SUCCESS)

    def test_check_panorama_connectivity_panorama_configured_true_connected_false(self, check_firewall_mock):
        check_firewall_mock._node.is_panorama_configured.return_value = True
        check_firewall_mock._node.is_panorama_connected.return_value = False
        assert check_firewall_mock.check_panorama_connectivity() == CheckResult(reason="Device not connected to Panorama.")

    def test_check_panorama_connectivity_panorama_configured_false(self, check_firewall_mock):
        check_firewall_mock._node.is_panorama_configured.return_value = False
        assert check_firewall_mock.check_panorama_connectivity() == CheckResult(
            status=CheckStatus.ERROR, reason="Device not configured with Panorama."
        )

    def test_check_ha_status_success(self, check_firewall_mock):
        check_firewall_mock._node.get_ha_configuration.return_value = {
            "enabled": "yes",
            "group": {
                "mode": "Active-Passive",
                "local-info": {"state": "active"},
                "peer-info": {"state": "passive"},
                "running-sync-enabled": "yes",
                "running-sync": "synchronized",
            },
        }
        assert check_firewall_mock.check_ha_status() == CheckResult(status=CheckStatus.SUCCESS)

    def test_check_ha_status_enabled(self, check_firewall_mock):
        check_firewall_mock._node.get_ha_configuration.return_value = {
            "enabled": "no",
            "group": {
                "mode": "Active-Passive",
                "local-info": {"state": "active"},
                "peer-info": {"state": "passive"},
                "running-sync-enabled": "yes",
                "running-sync": "synchronized",
            },
        }
        assert check_firewall_mock.check_ha_status() == CheckResult(
            status=CheckStatus.ERROR, reason="Device is not a member of an HA pair."
        )

    def test_check_ha_status_no_sync(self, check_firewall_mock):
        check_firewall_mock._node.get_ha_configuration.return_value = {
            "enabled": "yes",
            "group": {
                "mode": "Active-Passive",
                "local-info": {"state": "active"},
                "peer-info": {"state": "passive"},
                "running-sync-enabled": "yes",
                "running-sync": "not-synchronized",
            },
        }
        assert check_firewall_mock.check_ha_status() == CheckResult(
            status=CheckStatus.ERROR, reason="Device configuration is not synchronized between the nodes."
        )

    def test_check_ha_status_skip_sync(self, check_firewall_mock):
        check_firewall_mock._node.get_ha_configuration.return_value = {
            "enabled": "yes",
            "group": {
                "mode": "Active-Passive",
                "local-info": {"state": "active"},
                "peer-info": {"state": "passive"},
                "running-sync-enabled": "yes",
                "running-sync": "not-synchronized",
            },
        }
        assert check_firewall_mock.check_ha_status(skip_config_sync=True) == CheckResult(status=CheckStatus.SUCCESS)

    def test_check_ha_status_mode(self, check_firewall_mock):
        check_firewall_mock._node.get_ha_configuration.return_value = {
            "enabled": "yes",
            "group": {
                "mode": "Active-Active",
                "local-info": {"state": "active"},
                "peer-info": {"state": "passive"},
                "running-sync-enabled": "yes",
                "running-sync": "synchronized",
            },
        }
        assert check_firewall_mock.check_ha_status() == CheckResult(
            status=CheckStatus.ERROR, reason="HA pair is not in Active-Passive mode."
        )

    def test_check_ha_status_local_info(self, check_firewall_mock):
        check_firewall_mock._node.get_ha_configuration.return_value = {
            "enabled": "yes",
            "group": {
                "mode": "Active-Passive",
                "local-info": {"state": "someotherstate"},
                "peer-info": {"state": "passive"},
                "running-sync-enabled": "yes",
                "running-sync": "synchronized",
            },
        }
        assert check_firewall_mock.check_ha_status() == CheckResult(reason="Local device is not in active or passive state.")

    def test_check_ha_status_peer_info(self, check_firewall_mock):
        check_firewall_mock._node.get_ha_configuration.return_value = {
            "enabled": "yes",
            "group": {
                "mode": "Active-Passive",
                "local-info": {"state": "active"},
                "peer-info": {"state": "someotherstate"},
                "running-sync-enabled": "yes",
                "running-sync": "synchronized",
            },
        }
        assert check_firewall_mock.check_ha_status() == CheckResult(reason="Peer device is not in active or passive state.")

    def test_check_ha_status_peer_info_ignore_non_functional(self, check_firewall_mock):
        check_firewall_mock._node.get_ha_configuration.return_value = {
            "enabled": "yes",
            "group": {
                "mode": "Active-Passive",
                "local-info": {"state": "active"},
                "peer-info": {"state": "non-functional"},
                "running-sync-enabled": "yes",
                "running-sync": "synchronized",
            },
        }
        assert check_firewall_mock.check_ha_status(ignore_non_functional=True) == CheckResult(status=CheckStatus.SUCCESS)

    def test_check_ha_status_peer_info_local_info(self, check_firewall_mock):
        check_firewall_mock._node.get_ha_configuration.return_value = {
            "enabled": "yes",
            "group": {
                "mode": "Active-Passive",
                "local-info": {"state": "active"},
                "peer-info": {"state": "active"},
                "running-sync-enabled": "yes",
                "running-sync": "synchronized",
            },
        }
        assert check_firewall_mock.check_ha_status() == CheckResult(
            status=CheckStatus.ERROR, reason="Both devices have the same state: active."
        )

    def test_check_is_ha_active_success(self, check_firewall_mock):
        check_firewall_mock.check_ha_status = MagicMock()
        check_firewall_mock._node.get_ha_configuration.return_value = {
            "enabled": "yes",
            "group": {
                "mode": "Active-Passive",
                "local-info": {"state": "active"},
                "peer-info": {"state": "passive"},
                "running-sync-enabled": "yes",
                "running-sync": "synchronized",
            },
        }
        assert check_firewall_mock.check_is_ha_active() == CheckResult(status=CheckStatus.SUCCESS)

    def test_check_is_ha_active_fail(self, check_firewall_mock):
        check_firewall_mock.check_ha_status = MagicMock()
        check_firewall_mock._node.get_ha_configuration.return_value = {
            "enabled": "yes",
            "group": {
                "mode": "Active-Passive",
                "local-info": {"state": "someothervalue"},
                "peer-info": {"state": "passive"},
                "running-sync-enabled": "yes",
                "running-sync": "synchronized",
            },
        }
        assert check_firewall_mock.check_is_ha_active() == CheckResult(
            status=CheckStatus.FAIL, reason="Node state is: someothervalue."
        )

    def test_check_is_ha_active_no_ha_status(self, check_firewall_mock):
        check_ha_status_mock = MagicMock(return_value=False)
        check_firewall_mock.check_ha_status = check_ha_status_mock
        result = check_firewall_mock.check_is_ha_active()
        assert result is False

    def test_check_expired_licenses_true(self, check_firewall_mock):
        check_firewall_mock._node.get_licenses.return_value = {
            "AutoFocus Device License": {
                "authcode": "Snnnnnnn",
                "base-license-name": "PA-VM",
                "description": "AutoFocus Device License",
                "expired": "yes",
                "expires": "September 25, 2010",
                "feature": "AutoFocus Device License",
                "issued": "January 12, 2010",
                "serial": "xxxxxxxxxxxxxxxx",
            },
            "PA-VM": {
                "authcode": None,
                "description": "Standard VM-300",
                "expired": "yes",
                "expires": "September 25, 2010",
                "feature": "PA-VM",
                "issued": "January 12, 2010",
                "serial": "xxxxxxxxxxxxxxxx",
            },
        }
        assert check_firewall_mock.check_expired_licenses() == CheckResult(
            reason="Found expired licenses:  AutoFocus Device License, PA-VM."
        )

    def test_check_expired_licenses_false(self, check_firewall_mock):
        check_firewall_mock._node.get_licenses.return_value = {
            "AutoFocus Device License": {
                "authcode": "Snnnnnnn",
                "base-license-name": "PA-VM",
                "description": "AutoFocus Device License",
                "expired": "no",
                "expires": "September 25, 2099",
                "feature": "AutoFocus Device License",
                "issued": "January 12, 2010",
                "serial": "xxxxxxxxxxxxxxxx",
            },
            "PA-VM": {
                "authcode": None,
                "description": "Standard VM-300",
                "expired": "no",
                "expires": "September 25, 2099",
                "feature": "PA-VM",
                "issued": "January 12, 2010",
                "serial": "xxxxxxxxxxxxxxxx",
            },
        }
        assert check_firewall_mock.check_expired_licenses() == CheckResult(status=CheckStatus.SUCCESS)

    def test_check_expired_licenses_skip_licenses(self, check_firewall_mock):
        check_firewall_mock._node.get_licenses.return_value = {
            "AutoFocus Device License": {
                "authcode": "Snnnnnnn",
                "base-license-name": "PA-VM",
                "description": "AutoFocus Device License",
                "expired": "yes",
                "expires": "September 25, 2010",
                "feature": "AutoFocus Device License",
                "issued": "January 12, 2010",
                "serial": "xxxxxxxxxxxxxxxx",
            },
            "PA-VM": {
                "authcode": None,
                "description": "Standard VM-300",
                "expired": "no",
                "expires": "September 25, 2099",
                "feature": "PA-VM",
                "issued": "January 12, 2010",
                "serial": "xxxxxxxxxxxxxxxx",
            },
        }
        assert check_firewall_mock.check_expired_licenses(skip_licenses=["AutoFocus Device License"]) == CheckResult(
            status=CheckStatus.SUCCESS
        )

    def test_check_expired_licenses_param_exception(self, check_firewall_mock):
        with pytest.raises(WrongDataTypeException) as exception_msg:
            check_firewall_mock.check_expired_licenses(skip_licenses="not_a_list")

        assert str(exception_msg.value) == "The skip_licenses variable is a <class 'str'> but should be a list"

    def test_check_expired_licenses_not_licensed(self, check_firewall_mock):
        check_firewall_mock._node.get_licenses.side_effect = DeviceNotLicensedException
        assert check_firewall_mock.check_expired_licenses() == CheckResult(status=CheckStatus.ERROR)

    def test_check_critical_session_none(self, check_firewall_mock):
        assert check_firewall_mock.check_critical_session(source=None, destination="5.5.5.5", dest_port="443") == CheckResult(
            status=CheckStatus.SKIPPED, reason="Missing critical session description. Failing check."
        )

    def test_check_critical_session_empty_sessions(self, check_firewall_mock):
        check_firewall_mock._node.get_sessions.return_value = []
        assert check_firewall_mock.check_critical_session(
            source="10.10.10.10", destination="5.5.5.5", dest_port="443"
        ) == CheckResult(status=CheckStatus.ERROR, reason="Device's session table is empty.")

    def test_check_critical_session_sessions_in_list(self, check_firewall_mock):
        check_firewall_mock._node.get_sessions.return_value = [{"source": "10.10.10.10", "xdst": "5.5.5.5", "dport": "443"}]
        assert check_firewall_mock.check_critical_session(
            source="10.10.10.10", destination="5.5.5.5", dest_port="443"
        ) == CheckResult(status=CheckStatus.SUCCESS)

    def test_check_critical_session_not_found(self, check_firewall_mock):
        check_firewall_mock._node.get_sessions.return_value = [{"source": "10.10.10.10", "xdst": "5.5.5.5", "dport": "443"}]
        assert check_firewall_mock.check_critical_session(
            source="10.10.10.11", destination="5.5.5.6", dest_port="80"
        ) == CheckResult(status=CheckStatus.FAIL, reason="Session not found in session table.")

    def test_check_content_version_latest_installed(self, check_firewall_mock):
        check_firewall_mock._node.get_latest_available_content_version.return_value = "1111-0000"
        check_firewall_mock._node.get_content_db_version.return_value = "1111-0000"
        assert check_firewall_mock.check_content_version() == CheckResult(status=CheckStatus.SUCCESS)

    @pytest.mark.parametrize(
        "latest, installed",
        [
            ("1111-0123", "1111-0000"),  # compare minors with leading zero
            ("1111-1234", "1111-0000"),  # compare minors
            ("0123-0000", "0111-0000"),  # compare majors with leading zero
            ("1234-0000", "1111-0000"),  # compare majors
        ],
    )
    def test_check_content_version_latest_not_installed(self, latest, installed, check_firewall_mock):
        check_firewall_mock._node.get_latest_available_content_version.return_value = latest
        check_firewall_mock._node.get_content_db_version.return_value = installed
        assert check_firewall_mock.check_content_version() == CheckResult(
            status=CheckStatus.FAIL, reason=f"Installed content DB version ({installed}) is not the latest one ({latest})."
        )

    def test_check_content_version_installed_same_as_requested(self, check_firewall_mock):
        check_firewall_mock._node.get_content_db_version.return_value = "1111-0000"
        result = check_firewall_mock.check_content_version(version="1111-0000")
        assert result.status == CheckStatus.SUCCESS

    @pytest.mark.parametrize(
        "latest, installed",
        [
            ("1111-0000", "1234-0000"),  # compare majors
            ("0234-0000", "1234-0000"),  # compare majors with leading zero
            ("1111-0000", "1111-1234"),  # compare minors
            ("1111-0000", "1111-0123"),  # compare minors with leading zero
        ],
    )
    def test_check_content_version_installed_higher_than_latest_error(self, latest, installed, check_firewall_mock):
        check_firewall_mock._node.get_latest_available_content_version.return_value = latest
        check_firewall_mock._node.get_content_db_version.return_value = installed

        assert check_firewall_mock.check_content_version() == CheckResult(
            CheckStatus.ERROR,
            reason=f"Wrong data returned from device, installed version ({installed}) is higher than the required_version available ({latest}).",
        )

    @pytest.mark.parametrize(
        "installed, requested",
        [
            ("1111-0000", "1234-0000"),  # compare majors
            ("0234-0000", "1234-0000"),  # compare majors with leading zero
            ("1111-0000", "1111-1234"),  # compare minors
            ("1111-0000", "1111-0123"),  # compare minors with leading zero
        ],
    )
    def test_check_content_version_installed_lower_than_requested(self, installed, requested, check_firewall_mock):
        check_firewall_mock._node.get_content_db_version.return_value = installed
        assert check_firewall_mock.check_content_version(version=requested) == CheckResult(
            CheckStatus.FAIL, reason=f"Installed content DB version ({installed}) is older then the request one ({requested})."
        )

    @pytest.mark.parametrize(
        "installed, requested",
        [
            ("1111-0123", "1111-0000"),  # compare minors with leading zero
            ("1111-1234", "1111-0000"),  # compare minors
            ("0123-0000", "0111-0000"),  # compare majors with leading zero
            ("1234-0000", "1111-0000"),  # compare majors
        ],
    )
    def test_check_content_version_installed_higher_than_requested(self, installed, requested, check_firewall_mock):
        check_firewall_mock._node.get_content_db_version.return_value = installed
        assert check_firewall_mock.check_content_version(version=requested) == CheckResult(
            CheckStatus.SUCCESS,
            reason=f"Installed content DB version ({installed}) is higher than the requested one ({requested}).",
        )

    def test_check_content_version_format_error(self, check_firewall_mock):
        check_firewall_mock._node.get_latest_available_content_version.side_effect = ContentDBVersionsFormatException
        assert check_firewall_mock.check_content_version() == CheckResult(status=CheckStatus.ERROR)

    def test_check_ntp_synchronization_local_no_ntp(self, check_firewall_mock):
        check_firewall_mock._node.get_ntp_servers.return_value = {"synched": "LOCAL"}
        assert check_firewall_mock.check_ntp_synchronization() == CheckResult(
            status=CheckStatus.ERROR, reason="No NTP server configured."
        )

    def test_check_ntp_synchronization_local_no_ntp_sync(self, check_firewall_mock):
        check_firewall_mock._node.get_ntp_servers.return_value = {
            "ntp-server-1": {"authentication-type": "none", "name": "0.pool.ntp.org", "reachable": "yes", "status": "available"},
            "ntp-server-2": {"authentication-type": "none", "name": "1.pool.ntp.org", "reachable": "yes", "status": "synched"},
            "synched": "LOCAL",
        }
        assert check_firewall_mock.check_ntp_synchronization() == CheckResult(
            reason="No NTP synchronization in active, servers in following state: 0.pool.ntp.org - available, 1.pool.ntp.org - synched."
        )

    def test_check_ntp_synchronization_synched_ok(self, check_firewall_mock):
        check_firewall_mock._node.get_ntp_servers.return_value = {
            "ntp-server-1": {"authentication-type": "none", "name": "1.pool.ntp.org", "reachable": "yes", "status": "synched"},
            "synched": "1.pool.ntp.org",
        }
        assert check_firewall_mock.check_ntp_synchronization() == CheckResult(status=CheckStatus.SUCCESS)

    def test_check_ntp_synchronization_synched_unknown(self, check_firewall_mock):
        check_firewall_mock._node.get_ntp_servers.return_value = {"synched": "unknown"}
        assert check_firewall_mock.check_ntp_synchronization() == CheckResult(
            reason="NTP synchronization in unknown state: unknown."
        )

    def test_check_arp_entry_none(self, check_firewall_mock):
        assert check_firewall_mock.check_arp_entry(ip=None) == CheckResult(
            CheckStatus.SKIPPED, reason="Missing ARP table entry description."
        )

    def test_check_arp_entry_empty(self, check_firewall_mock):
        check_firewall_mock._node.get_arp_table.return_value = None

        assert check_firewall_mock.check_arp_entry(ip="5.5.5.5") == CheckResult(
            status=CheckStatus.ERROR, reason="ARP table empty."
        )

    def test_check_arp_entry_found(self, check_firewall_mock):
        check_firewall_mock._node.get_arp_table.return_value = {
            "ethernet1/1_10.0.2.1": {
                "interface": "ethernet1/1",
                "ip": "10.0.2.1",
                "mac": "12:34:56:78:9a:bc",
                "port": "ethernet1/1",
                "status": "c",
                "ttl": "1094",
            }
        }
        assert check_firewall_mock.check_arp_entry(ip="10.0.2.1", interface="ethernet1/1") == CheckResult(CheckStatus.SUCCESS)

    def test_check_arp_entry_found_without_interface(self, check_firewall_mock):
        check_firewall_mock._node.get_arp_table.return_value = {
            "ethernet1/1_10.0.2.1": {
                "interface": "ethernet1/1",
                "ip": "10.0.2.1",
                "mac": "12:34:56:78:9a:bc",
                "port": "ethernet1/1",
                "status": "c",
                "ttl": "1094",
            }
        }
        assert check_firewall_mock.check_arp_entry(ip="10.0.2.1") == CheckResult(CheckStatus.SUCCESS)

    def test_check_arp_entry_not_found(self, check_firewall_mock):
        check_firewall_mock._node.get_arp_table.return_value = {
            "ethernet1/1_10.0.2.1": {
                "interface": "ethernet1/1",
                "ip": "10.0.2.1",
                "mac": "12:34:56:78:9a:bc",
                "port": "ethernet1/1",
                "status": "c",
                "ttl": "1094",
            }
        }
        assert check_firewall_mock.check_arp_entry(ip="10.0.3.1", interface="ethernet1/2") == CheckResult(
            reason="Entry not found in ARP table."
        )

    def test_ipsec_tunnel_status_none(self, check_firewall_mock):
        assert check_firewall_mock.check_ipsec_tunnel_status(tunnel_name=None) == CheckResult(
            CheckStatus.SKIPPED, reason="Missing tunnel specification."
        )

    def test_ipsec_tunnel_status_no_ipsec_tunnels(self, check_firewall_mock):
        check_firewall_mock._node.get_tunnels.return_value = {"key": "value"}

        assert check_firewall_mock.check_ipsec_tunnel_status(tunnel_name="MyTunnel") == CheckResult(
            CheckStatus.ERROR, reason="No IPSec Tunnel is configured on the device."
        )

    def test_ipsec_tunnel_status_active(self, check_firewall_mock):
        check_firewall_mock._node.get_tunnels.return_value = {"IPSec": {"MyTunnel": {"state": "active"}}}
        assert check_firewall_mock.check_ipsec_tunnel_status(tunnel_name="MyTunnel") == CheckResult(CheckStatus.SUCCESS)

    def test_ipsec_tunnel_status_not_active(self, check_firewall_mock):
        check_firewall_mock._node.get_tunnels.return_value = {"IPSec": {"MyTunnel": {"state": "down"}}}
        assert check_firewall_mock.check_ipsec_tunnel_status(tunnel_name="MyTunnel") == CheckResult(
            CheckStatus.FAIL, reason="Tunnel MyTunnel in state: down."
        )

    def test_ipsec_tunnel_status_not_found(self, check_firewall_mock):
        check_firewall_mock._node.get_tunnels.return_value = {"IPSec": {"MyTunnel": {"state": "active"}}}
        assert check_firewall_mock.check_ipsec_tunnel_status(tunnel_name="NotMyTunnel") == CheckResult(
            reason="Tunnel NotMyTunnel not found."
        )

    def test_check_free_disk_space_ok(self, check_firewall_mock):
        check_firewall_mock._node.get_disk_utilization.return_value = {"/opt/panrepo": 50000}

        assert check_firewall_mock.check_free_disk_space() == CheckResult(CheckStatus.SUCCESS)

    def test_check_free_disk_space_nok(self, check_firewall_mock):
        check_firewall_mock._node.get_disk_utilization.return_value = {"/opt/panrepo": 50}

        assert check_firewall_mock.check_free_disk_space() == CheckResult(
            CheckStatus.FAIL, reason="There is not enough free space, only 50MB is available."
        )

    def test_check_free_disk_space_with_available_version(self, check_firewall_mock):
        check_firewall_mock._node.get_available_image_data.return_value = {"9.0.0": {"size": "2000"}}
        check_firewall_mock._node.get_disk_utilization.return_value = {"/opt/panrepo": 3000}

        assert check_firewall_mock.check_free_disk_space("9.0.0").status == CheckStatus.SUCCESS

    def test_check_free_disk_space_with_base_image(self, check_firewall_mock):
        check_firewall_mock._node.get_available_image_data.return_value = {
            "9.0.0": {"size": "2000", "downloaded": "no"},
            "9.0.1": {"size": "500", "downloaded": "no"},
        }
        check_firewall_mock._node.get_disk_utilization.return_value = {"/opt/panrepo": 3000}

        assert check_firewall_mock.check_free_disk_space("9.0.1").status == CheckStatus.SUCCESS

    def test_check_free_disk_space_with_unavailable_base_image(self, check_firewall_mock):
        check_firewall_mock._node.get_available_image_data.return_value = {"9.2.2": {"size": "2000"}}
        check_firewall_mock._node.get_disk_utilization.return_value = {"/opt/panrepo": 5000}

        assert check_firewall_mock.check_free_disk_space("9.2.2") == CheckResult(
            CheckStatus.SUCCESS, reason="Base image 9.2.0 does not exist."
        )

    def test_check_free_disk_space_image_does_not_exist(self, check_firewall_mock):
        check_firewall_mock._node.get_available_image_data.return_value = {"9.2.2": {"size": "2000"}}
        check_firewall_mock._node.get_disk_utilization.return_value = {"/opt/panrepo": 5000}

        assert check_firewall_mock.check_free_disk_space("9.1.1") == CheckResult(
            CheckStatus.SUCCESS, reason="Image 9.1.1 does not exist."
        )

    def test_check_free_disk_space_connectivity_error(self, check_firewall_mock):
        check_firewall_mock._node.get_available_image_data.side_effect = UpdateServerConnectivityException(
            "Unable to retrieve target image size most probably due to network issues or because the device is not licensed."
        )

        assert check_firewall_mock.check_free_disk_space("9.0.0") == CheckResult(
            CheckStatus.ERROR,
            reason="Unable to retrieve target image size most probably due to network issues or because the device is not licensed.",
        )

    def test_check_free_disk_space_format_error(self, check_firewall_mock):
        check_firewall_mock._node.get_disk_utilization.side_effect = WrongDiskSizeFormatException

        assert check_firewall_mock.check_free_disk_space() == CheckResult(CheckStatus.ERROR)

    def test_get_content_db_version(self, check_firewall_mock):
        check_firewall_mock._node.get_content_db_version.return_value = "5555-6666"

        assert check_firewall_mock.get_content_db_version() == {"version": "5555-6666"}

    def test_get_ip_sec_tunnels(self, check_firewall_mock):
        check_firewall_mock._node.get_tunnels.return_value = {"IPSec": {"MyTunnel": {"name": "tunnel_name"}}}

        check_firewall_mock.get_ip_sec_tunnels() == {"MyTunnel": {"name": "tunnel_name"}}

    def test_check_active_support_license_not_licensed(self, check_firewall_mock):
        check_firewall_mock._node.get_licenses.side_effect = DeviceNotLicensedException

        assert check_firewall_mock.check_active_support_license() == CheckResult(status=CheckStatus.ERROR)

    def test_check_active_support_license_connectivity_error(self, check_firewall_mock):
        check_firewall_mock._node.get_support_license.side_effect = UpdateServerConnectivityException(
            "Can not reach update servers to check active support license."
        )

        assert check_firewall_mock.check_active_support_license() == CheckResult(
            CheckStatus.ERROR, reason="Can not reach update servers to check active support license."
        )

    def test_check_active_support_license_no_expiry_date(self, check_firewall_mock):
        check_firewall_mock._node.get_support_license.return_value = {"support_expiry_date": ""}

        assert check_firewall_mock.check_active_support_license() == CheckResult(
            status=CheckStatus.ERROR, reason="No ExpiryDate found for support license."
        )

    def test_check_active_support_license_expired(self, check_firewall_mock):
        check_firewall_mock._node.get_support_license.return_value = {"support_expiry_date": "June 06, 2023"}

        assert check_firewall_mock.check_active_support_license() == CheckResult(
            status=CheckStatus.FAIL, reason="Support License expired."
        )

    def test_check_active_support_license_success(self, check_firewall_mock):
        check_firewall_mock._node.get_support_license.return_value = {"support_expiry_date": "June 06, 9999"}

        assert check_firewall_mock.check_active_support_license() == CheckResult(status=CheckStatus.SUCCESS)

    def test_check_mp_dp_sync_wrong_input_data(self, check_firewall_mock):
        with pytest.raises(WrongDataTypeException) as exception_msg:
            check_firewall_mock.check_mp_dp_sync("1.0")

        assert str(exception_msg.value) == "[diff_threshold] should be of type [int] but is of type [<class 'str'>]."

    def test_check_mp_dp_sync_time_diff(self, check_firewall_mock):
        check_firewall_mock._node.get_mp_clock.return_value = datetime.strptime(
            "Wed May 31 11:50:21 2023", "%a %b %d %H:%M:%S %Y"
        )
        check_firewall_mock._node.get_dp_clock.return_value = datetime.strptime(
            "Wed May 31 11:52:34 2023", "%a %b %d %H:%M:%S %Y"
        )

        assert check_firewall_mock.check_mp_dp_sync(1) == CheckResult(
            status=CheckStatus.FAIL, reason="The data plane clock and management clock are different by 133.0 seconds."
        )

    def test_check_mp_dp_sync_time_diff_with_threshold(self, check_firewall_mock):
        check_firewall_mock._node.get_mp_clock.return_value = datetime.strptime(
            "Wed May 31 11:50:21 2023", "%a %b %d %H:%M:%S %Y"
        )
        check_firewall_mock._node.get_dp_clock.return_value = datetime.strptime(
            "Wed May 31 11:50:34 2023", "%a %b %d %H:%M:%S %Y"
        )

        assert check_firewall_mock.check_mp_dp_sync(30) == CheckResult(status=CheckStatus.SUCCESS)

    def test_check_mp_dp_sync_time_synced(self, check_firewall_mock):
        check_firewall_mock._node.get_mp_clock.return_value = datetime.strptime(
            "Wed May 31 11:50:21 2023", "%a %b %d %H:%M:%S %Y"
        )
        check_firewall_mock._node.get_dp_clock.return_value = datetime.strptime(
            "Wed May 31 11:50:21 2023", "%a %b %d %H:%M:%S %Y"
        )

        assert check_firewall_mock.check_mp_dp_sync(1) == CheckResult(status=CheckStatus.SUCCESS)

    @pytest.mark.parametrize(
        "param_rsa, param_ecdsa, exc_msg",
        [
            (
                {"hash_method": "SHA256", "size": 4096},
                {},
                "Unknown configuration parameter(s) found in the `rsa` dictionary: hash_method, size.",
            ),
            (
                {},
                {"hash": "SHA256", "key_size": 384},
                "Unknown configuration parameter(s) found in the `ecdsa` dictionary: hash, key_size.",
            ),
        ],
    )
    def test_check_ssl_cert_requirements_param_exception(self, param_rsa, param_ecdsa, exc_msg, check_firewall_mock):
        with pytest.raises(UnknownParameterException) as exception_msg:
            check_firewall_mock.check_ssl_cert_requirements(rsa=param_rsa, ecdsa=param_ecdsa)

        assert str(exception_msg.value) == exc_msg

    def test_check_ssl_cert_requirements_no_certificates(self, check_firewall_mock):
        check_firewall_mock._node.get_certificates.return_value = {}

        assert check_firewall_mock.check_ssl_cert_requirements() == CheckResult(
            status=CheckStatus.SKIPPED, reason="No certificates installed on device."
        )

    def test_check_ssl_cert_requirements_rsa_not_supported_hash(self, check_firewall_mock):
        rsa = {"hash_method": "SHA3", "key_size": 2048}

        assert check_firewall_mock.check_ssl_cert_requirements(rsa=rsa) == CheckResult(
            status=CheckStatus.ERROR, reason="The provided minimum RSA hashing method (SHA3) is not supported."
        )

    def test_check_ssl_cert_requirements_ecdsa_not_supported_hash(self, check_firewall_mock):
        ecdsa = {"hash_method": "SHA3", "key_size": 256}

        assert check_firewall_mock.check_ssl_cert_requirements(ecdsa=ecdsa) == CheckResult(
            status=CheckStatus.ERROR, reason="The provided minimum ECDSA hashing method (SHA3) is not supported."
        )

    @pytest.mark.parametrize("key_size", ["-100", "abc"])
    def test_check_ssl_cert_requirements_rsa_invalid_key_size(self, key_size, check_firewall_mock):
        rsa = {"hash_method": "SHA256", "key_size": key_size}

        assert check_firewall_mock.check_ssl_cert_requirements(rsa=rsa) == CheckResult(
            status=CheckStatus.ERROR, reason="The provided minimum RSA key size should be an integer greater than 0."
        )

    @pytest.mark.parametrize("key_size", ["-100", "abc"])
    def test_check_ssl_cert_requirements_ecdsa_invalid_key_size(self, key_size, check_firewall_mock):
        ecdsa = {"hash_method": "SHA256", "key_size": key_size}

        assert check_firewall_mock.check_ssl_cert_requirements(ecdsa=ecdsa) == CheckResult(
            status=CheckStatus.ERROR, reason="The provided minimum ECDSA key size should be an integer greater than 0."
        )

    def test_check_ssl_cert_requirements_cert_algorithm_not_supported(self, check_firewall_mock, monkeypatch):
        certificates = {"cert1": {"public-key": "public_key_data", "algorithm": "DSA"}}
        check_firewall_mock._node.get_certificates = lambda: certificates

        class MockCert:
            def get_pubkey(self):
                return MockBits()

            def to_cryptography(self):
                return MockCryptography()

        class MockBits:
            def bits(self):
                return 2048

        class MockCryptography:
            @property
            def signature_hash_algorithm(self):
                return MockHashAlgorithm()

        class MockHashAlgorithm:
            @property
            def name(self):
                return "SHA256"

        def ossl_load_certificate_mock(*args, **kwargs):
            return MockCert()

        monkeypatch.setattr("OpenSSL.crypto.load_certificate", ossl_load_certificate_mock)

        assert check_firewall_mock.check_ssl_cert_requirements() == CheckResult(
            status=CheckStatus.ERROR, reason="Failed for certificate: cert1: unknown algorithm DSA."
        )

    def test_check_ssl_cert_requirements_cert_hash_not_supported(self, check_firewall_mock, monkeypatch):
        certificates = {"cert1": {"public-key": "public_key_data", "algorithm": "RSA"}}
        check_firewall_mock._node.get_certificates = lambda: certificates

        class MockCert:
            def get_pubkey(self):
                return MockBits()

            def to_cryptography(self):
                return MockCryptography()

        class MockBits:
            def bits(self):
                return 2048

        class MockCryptography:
            @property
            def signature_hash_algorithm(self):
                return MockHashAlgorithm()

        class MockHashAlgorithm:
            @property
            def name(self):
                return "UNKNOWN_HASH"

        def ossl_load_certificate_mock(*args, **kwargs):
            return MockCert()

        monkeypatch.setattr("OpenSSL.crypto.load_certificate", ossl_load_certificate_mock)

        result = check_firewall_mock.check_ssl_cert_requirements()
        assert result.status == CheckStatus.ERROR
        assert result.reason == "The certificate's hashing method (UNKNOWN_HASH) is not supported? Please check the device."

    def test_check_ssl_cert_requirements_failed_certs_rsa(self, check_firewall_mock, monkeypatch):
        rsa = {"hash_method": "SHA256", "key_size": 4096}  # required key size

        certificates = {
            "cert1": {
                "public-key": "public_key_data",
                "algorithm": "RSA",
            },
        }
        check_firewall_mock._node.get_certificates = lambda: certificates

        class MockCert:
            def get_pubkey(self):
                return MockBits()

            def to_cryptography(self):
                return MockCryptography()

        class MockBits:
            def bits(self):
                return 2048  # key size returned from ossl

        class MockCryptography:
            @property
            def signature_hash_algorithm(self):
                return MockHashAlgorithm()

        class MockHashAlgorithm:
            @property
            def name(self):
                return "SHA256"

        def ossl_load_certificate_mock(*args, **kwargs):
            return MockCert()

        monkeypatch.setattr("OpenSSL.crypto.load_certificate", ossl_load_certificate_mock)

        result = check_firewall_mock.check_ssl_cert_requirements(rsa=rsa)
        assert result.status == CheckStatus.FAIL
        assert result.reason == "Following certificates do not meet required criteria: cert1 (size: 2048, hash: SHA256)."

    def test_check_ssl_cert_requirements_failed_certs_ecdsa(self, check_firewall_mock, monkeypatch):
        ecdsa = {"hash_method": "SHA256", "key_size": 384}  # required key size

        certificates = {
            "cert2": {
                "public-key": "public_key_data",
                "algorithm": "EC",
            }
        }
        check_firewall_mock._node.get_certificates = lambda: certificates

        class MockCert:
            def get_pubkey(self):
                return MockBits()

            def to_cryptography(self):
                return MockCryptography()

        class MockBits:
            def bits(self):
                return 256  # key size returned from ossl

        class MockCryptography:
            @property
            def signature_hash_algorithm(self):
                return MockHashAlgorithm()

        class MockHashAlgorithm:
            @property
            def name(self):
                return "SHA256"

        def ossl_load_certificate_mock(*args, **kwargs):
            return MockCert()

        monkeypatch.setattr("OpenSSL.crypto.load_certificate", ossl_load_certificate_mock)

        result = check_firewall_mock.check_ssl_cert_requirements(ecdsa=ecdsa)
        assert result.status == CheckStatus.FAIL
        assert result.reason == "Following certificates do not meet required criteria: cert2 (size: 256, hash: SHA256)."

    def test_check_ssl_cert_requirements_success(self, check_firewall_mock):
        rsa = {"hash_method": "SHA256", "key_size": 2048}
        ecdsa = {"hash_method": "SHA256", "key_size": 256}

        certificates = {
            "cert1": {  # rsa key size 2048
                "public-key": """-----BEGIN CERTIFICATE-----
MIICiDCCAfGgAwIBAgIEWo92UzANBgkqhkiG9w0BAQsFADAPMQ0wCwYDVQQDDARy
b290MB4XDTIzMDYxOTA4MzYxMloXDTI0MDYxODA4MzYxMlowDzENMAsGA1UEAwwE
Y2VydDCCASIwDQYJKoZIhvcNAQEBBQADggEPADCCAQoCggEBAO7CKS7qrdSblk8E
56Abkd9ikJVFDiDM7kC6l9ezKF4TK5q3tYbKywBiiNHw3DrRvuzwg3GsXDMSaUZZ
ItsyOOxE4G6Ai48X0gSzAY5aQU2WY+1MErEWR0sMSxSVzNGkPVEDAQmI2KFPrzvX
U4JGoOXwEsq4tH39nkj7Mo7VfKM/bsZ0obA8llt9VyjBCF1uN9+J1G+nY9mUzyEC
yFemEexgMqWqmSY9DiL1xwFLfTog73zCvu9SfzvFzUEg+q/16RJF766AVb8TT27d
KBowEpPdOqmWOXLbiZh9CzP4/GZZQuIWjS+DmSzI3nyDGF591iridlmmuTjPOyEy
FnEfwsUCAwEAAaNtMGswCQYDVR0TBAIwADALBgNVHQ8EBAMCA7gwJwYDVR0lBCAw
HgYIKwYBBQUHAwEGCCsGAQUFBwMCBggrBgEFBQcDBTAJBgNVHSMEAjAAMB0GA1Ud
DgQWBBRmVL1rXamoHiqE1+MWuKhFx4y3lzANBgkqhkiG9w0BAQsFAAOBgQA2d4v4
ABP1sOk603DTgwF3BmKGJLmdsbzD/GGYH1vs9INOxs/ftcbyld5uNJ8XCVZIX16l
DbCDmPxxUkiQsjjGxKNKUh33xiqPWM8oqzGxbaLy9SK3YBl5leBPbI4rNozderlm
BHR62OTIlfRtS0hwLUYkwdis/Tt0v0sc2hJxVw==
-----END CERTIFICATE-----""",
                "algorithm": "RSA",
            },
            "cert2": {  # ecdsa key size 256
                "public-key": """-----BEGIN CERTIFICATE-----
MIIBaTCCAQ+gAwIBAgIBBDAKBggqhkjOPQQDAjAYMRYwFAYDVQQDDA1BU2VjdXJp
dHlzaXRlMB4XDTE1MTIzMTIzNTk1OVoXDTI1MTIzMTIzNTk1OVowFTETMBEGA1UE
AwwKV2ViIHNlcnZlcjBZMBMGByqGSM49AgEGCCqGSM49AwEHA0IABCSmjAROGnxw
0PgGFkiakV/v/gKKJwRSv3qMEvQ6B1zWbhzCYHTNu7oVW3vmfvQD6nv0VqTIQRc5
o8f1Fv0ZBn6jTTBLMAkGA1UdEwQCMAAwDgYDVR0PAQH/BAQDAgeAMC4GA1UdHwQn
MCUwI6AhoB+GHWh0dHA6Ly9ib2IuYXNlY3VyaXR5c2l0ZS5jb20vMAoGCCqGSM49
BAMCA0gAMEUCIQCFSCjlrfMKHI+QD/kcs3iZSkA2q3BlhR2zH8+fkSUdXgIgD70Z
UT1F7XqZcTWaThXLFMpQyUvUpuhilcmzucrvVI0=
-----END CERTIFICATE-----""",
                "algorithm": "EC",
            },
        }
        check_firewall_mock._node.get_certificates = lambda: certificates

        assert check_firewall_mock.check_ssl_cert_requirements(rsa=rsa, ecdsa=ecdsa) == CheckResult(status=CheckStatus.SUCCESS)

<<<<<<< HEAD
    @pytest.mark.parametrize(
        "param_now_dts, param_schedule_type, param_schedule, param_time_d, param_details",
        [
            (
                "2023-08-07 00:00:00",  # this is Monday
                "daily",
                {"action": "download-and-install", "at": "07:45"},
                465,
                "at 07:45:00",
            ),
            ("2023-08-07 00:00:00", "hourly", {"action": "download-and-install", "at": "0"}, 60, "every hour"),  # this is Monday
            (
                "2023-08-07 00:00:00",  # this is Monday
                "every-5-mins",
                {"action": "download-and-install", "at": "1"},
                5,
                "every 5 minutes",
            ),
            ("2023-08-07 00:00:00", "real-time", None, 0, "unpredictable (real-time)"),  # this is Monday
        ],
    )
    def test__calculate_schedule_time_diff(
        self, param_now_dts, param_schedule_type, param_schedule, param_time_d, param_details, check_firewall_mock
    ):
        mock_now_dt = datetime.strptime(param_now_dts, "%Y-%m-%d %H:%M:%S")

        time_delta, delta_reason = check_firewall_mock._calculate_schedule_time_diff(
            mock_now_dt, param_schedule_type, param_schedule
        )

        assert time_delta == param_time_d
        assert delta_reason == param_details

    @pytest.mark.parametrize("param_schedule_type", ["every-something", "something"])
    def test__calculate_schedule_time_diff_exception(self, param_schedule_type, check_firewall_mock):
        with pytest.raises(MalformedResponseException) as exception_msg:
            check_firewall_mock._calculate_schedule_time_diff(datetime.now(), param_schedule_type, None)

        assert str(exception_msg.value) == f"Unknown schedule type: {param_schedule_type}."

    @pytest.mark.parametrize(
        "param_now_dts, param_test_window, param_schedules_block, check_result",
        [
            (
                "2023-08-07 00:00:00",  # this is Monday
                120,
                {"anti-virus": {"recurring": {"daily": {"action": "download-and-install", "at": "07:45"}}}},
                CheckResult(CheckStatus.SUCCESS, ""),
            ),
            (
                "2023-08-07 00:00:00",  # this is Monday
                120,
                {"anti-virus": {"recurring": {"real-time": None}}},
                CheckResult(
                    CheckStatus.FAIL, "Following schedules fall into test window: anti-virus (unpredictable (real-time))."
                ),
            ),
            (
                "2023-08-07 07:00:00",  # this is Monday
                60,
                {"anti-virus": {"recurring": {"daily": {"action": "download-and-install", "at": "07:45"}}}},
                CheckResult(CheckStatus.FAIL, "Following schedules fall into test window: anti-virus (at 07:45:00)."),
            ),
            (
                "2023-08-07 00:00:00",  # this is Monday
                180,
                {
                    "global-protect-datafile": {
                        "recurring": {"weekly": {"action": "download-and-install", "at": "02:45", "day-of-week": "monday"}}
                    },
                    "threats": {"recurring": {"daily": {"action": "download-and-install", "at": "15:30"}}},
                },
                CheckResult(CheckStatus.FAIL, "Following schedules fall into test window: global-protect-datafile (in 2:45:00)."),
            ),
            (
                "2023-08-07 07:00:00",  # this is Monday
                20,
                {},
                CheckResult(CheckStatus.SKIPPED, "No scheduled job present on the device."),
            ),
            (
                "2023-08-07 07:00:00",  # this is Monday
                20,
                {"anti-virus": {"recurring": {"real-time": None}}},
                CheckResult(CheckStatus.ERROR, "Schedules test window is below the supported, safe minimum of 60 minutes."),
            ),
            (
                "2023-08-07 07:00:00",  # this is Monday
                10081,
                {"anti-virus": {"recurring": {"real-time": None}}},
                CheckResult(CheckStatus.ERROR, "Schedules test window is set to over 1 week. This test will always fail."),
            ),
        ],
    )
    def test_check_scheduled_updates(
        self, param_now_dts, param_test_window, param_schedules_block, check_result, check_firewall_mock
    ):
        now_dt = datetime.strptime(param_now_dts, "%Y-%m-%d %H:%M:%S")
        check_firewall_mock._node.get_mp_clock = lambda: now_dt

        check_firewall_mock._node.get_update_schedules = lambda: param_schedules_block

        assert check_firewall_mock.check_scheduled_updates(param_test_window) == check_result
=======
    def test_check_jobs_success(self, check_firewall_mock):
        jobs = {
            "4": {
                "tenq": "2023/08/07 04:00:40",
                "tdeq": "04:00:40",
                "user": "Auto update agent",
                "type": "WildFire",
                "status": "FIN",
                "queued": "NO",
                "stoppable": "no",
                "result": "OK",
                "tfin": "2023/08/07 04:00:45",
                "description": None,
                "positionInQ": "0",
                "progress": "2023/08/07 04:00:45",
                "details": {"line": ["Configuration committed successfully", "Successfully committed last configuration"]},
                "warnings": None,
            },
            "1": {
                "tenq": "2023/08/07 03:59:57",
                "tdeq": "03:59:57",
                "user": None,
                "type": "AutoCom",
                "status": "FIN",
                "queued": "NO",
                "stoppable": "no",
                "result": "OK",
                "tfin": "2023/08/07 04:00:28",
                "description": None,
                "positionInQ": "0",
                "progress": "100",
                "details": {"line": ["Configuration committed successfully", "Successfully committed last configuration"]},
                "warnings": None,
            },
        }

        check_firewall_mock._node.get_jobs = lambda: jobs

        assert check_firewall_mock.check_non_finished_jobs() == CheckResult(status=CheckStatus.SUCCESS)

    def test_check_jobs_failure(self, check_firewall_mock):
        jobs = {
            "4": {
                "tenq": "2023/08/07 04:00:40",
                "tdeq": "04:00:40",
                "user": "Auto update agent",
                "type": "WildFire",
                "status": "ACC",
                "queued": "NO",
                "stoppable": "no",
                "result": "OK",
                "tfin": "2023/08/07 04:00:45",
                "description": None,
                "positionInQ": "0",
                "progress": "2023/08/07 04:00:45",
                "details": {"line": ["Configuration committed successfully", "Successfully committed last configuration"]},
                "warnings": None,
            },
            "1": {
                "tenq": "2023/08/07 03:59:57",
                "tdeq": "03:59:57",
                "user": None,
                "type": "AutoCom",
                "status": "FIN",
                "queued": "NO",
                "stoppable": "no",
                "result": "OK",
                "tfin": "2023/08/07 04:00:28",
                "description": None,
                "positionInQ": "0",
                "progress": "100",
                "details": {"line": ["Configuration committed successfully", "Successfully committed last configuration"]},
                "warnings": None,
            },
        }
        check_firewall_mock._node.get_jobs = lambda: jobs
        result = CheckResult(status=CheckStatus.FAIL, reason="At least one job (ID=4) is not in finished state (state=ACC).")
        assert check_firewall_mock.check_non_finished_jobs() == result

    def test_check_jobs_no_jobs(self, check_firewall_mock):
        check_firewall_mock._node.get_jobs = lambda: {}
        result = CheckResult(status=CheckStatus.SKIPPED, reason="No jobs found on device. This is unusual, please investigate.")
        assert check_firewall_mock.check_non_finished_jobs() == result
>>>>>>> 1107dc49

    def test_run_readiness_checks(self, check_firewall_mock):
        check_firewall_mock._check_method_mapping = {
            "check1": MagicMock(return_value=True),
            "check2": MagicMock(return_value=False),
        }

        checks_configuration = ["check1", {"check2": {"param1": 123}}]
        report_style = False

        result = check_firewall_mock.run_readiness_checks(checks_configuration, report_style)

        expected_result = {
            "check1": {"state": True, "reason": "True"},
            "check2": {"state": False, "reason": "False"},
        }
        assert result == expected_result

        check_firewall_mock._check_method_mapping["check1"].assert_called_once_with()
        check_firewall_mock._check_method_mapping["check2"].assert_called_once_with(param1=123)

    def test_run_readiness_checks_empty_dict(self, check_firewall_mock):
        check_firewall_mock._check_method_mapping = {
            "check1": MagicMock(return_value=True),
        }

        checks_configuration = [{"check1": None}]
        report_style = False

        result = check_firewall_mock.run_readiness_checks(checks_configuration, report_style)

        expected_result = {
            "check1": {"state": True, "reason": "True"},
        }
        assert result == expected_result

        check_firewall_mock._check_method_mapping["check1"].assert_called_once_with()

    def test_run_readiness_checks_wrong_data_type_exception(self, check_firewall_mock):
        # Set up the input parameters for the method
        checks_configuration = ["check1", [123]]
        report_style = False

        with pytest.raises(WrongDataTypeException):
            check_firewall_mock.run_readiness_checks(checks_configuration, report_style)

        # raise exceptions.WrongDataTypeException(f"Wrong configuration format for check: {check}.")
        # NOTE configs are already validated in ConfigParser._extrac_element_name - above exception is never executed.
        # which is listed as missing in pytest coverage
        # assert str(exception_msg.value) == f"Wrong configuration format for check: check1."

    def test_run_snapshots(self, check_firewall_mock):
        check_firewall_mock._snapshot_method_mapping = {
            "snapshot1": MagicMock(return_value={"status": "success"}),
            "snapshot2": MagicMock(return_value={"status": "failed"}),
        }

        snapshots_config = ["snapshot1", "snapshot2"]

        result = check_firewall_mock.run_snapshots(snapshots_config)

        expected_result = {
            "snapshot1": {"status": "success"},
            "snapshot2": {"status": "failed"},
        }
        assert result == expected_result

        check_firewall_mock._snapshot_method_mapping["snapshot1"].assert_called_once_with()
        check_firewall_mock._snapshot_method_mapping["snapshot2"].assert_called_once_with()

    def test_run_snapshots_wrong_data_type_exception(self, check_firewall_mock):
        snapshots_config = ["snapshot1", 123]

        with pytest.raises(WrongDataTypeException):
            check_firewall_mock.run_snapshots(snapshots_config)

        # raise exceptions.WrongDataTypeException(f"Wrong configuration format for snapshot: {snap_type}.")
        # NOTE configs are already validated in ConfigParser._extrac_element_name - above exception is never executed.
        # which is listed as missing in pytest coverage
        # assert str(exception_msg.value) == f"Wrong configuration format for snapshot: snap_type."<|MERGE_RESOLUTION|>--- conflicted
+++ resolved
@@ -901,7 +901,6 @@
 
         assert check_firewall_mock.check_ssl_cert_requirements(rsa=rsa, ecdsa=ecdsa) == CheckResult(status=CheckStatus.SUCCESS)
 
-<<<<<<< HEAD
     @pytest.mark.parametrize(
         "param_now_dts, param_schedule_type, param_schedule, param_time_d, param_details",
         [
@@ -1005,7 +1004,7 @@
         check_firewall_mock._node.get_update_schedules = lambda: param_schedules_block
 
         assert check_firewall_mock.check_scheduled_updates(param_test_window) == check_result
-=======
+
     def test_check_jobs_success(self, check_firewall_mock):
         jobs = {
             "4": {
@@ -1089,7 +1088,6 @@
         check_firewall_mock._node.get_jobs = lambda: {}
         result = CheckResult(status=CheckStatus.SKIPPED, reason="No jobs found on device. This is unusual, please investigate.")
         assert check_firewall_mock.check_non_finished_jobs() == result
->>>>>>> 1107dc49
 
     def test_run_readiness_checks(self, check_firewall_mock):
         check_firewall_mock._check_method_mapping = {
