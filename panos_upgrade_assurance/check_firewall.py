from typing import Optional, Union, List, Dict
from math import ceil
from datetime import datetime

from panos_upgrade_assurance.utils import (
    CheckResult,
    ConfigParser,
    interpret_yes_no,
    CheckType,
    SnapType,
    CheckStatus,
)
from panos_upgrade_assurance.firewall_proxy import FirewallProxy
from panos import PanOSVersion
from panos.errors import PanDeviceXapiError


class ContentDBVersionInFutureException(Exception):
    """Used when the installed Content DB version is newer than the latest available version."""

    pass


class WrongDataTypeException(Exception):
    """Used when passed configuration does not meet the data type requirements."""

    pass


class ImageVersionNotAvailableException(Exception):
    """Used when requested image version is not available for downloading."""

    pass


class UpdateServerConnectivityException(Exception):
    """Used when connection to the Update Server cannot be established."""

    pass


class CheckFirewall:
    """Class responsible for running readiness checks and creating Firewall state snapshots.

    This class is designed to:

<<<<<<< HEAD
    * run one or more [`FirewallProxy`](/panos-upgrade-assurance/docs/api/firewall_proxy#class-firewallproxy) class methods,
=======
    * run one or more [`FirewallProxy`](/panos/docs/panos-upgrade-assurance/api/firewall_proxy#class-firewallproxy) class methods,
>>>>>>> 465f1935
    * gather and interpret results,
    * present results.

    It is split into two parts responsible for:

    1. running readiness checks, all methods related to this functionality are prefixed with `check_`,
<<<<<<< HEAD
    2. running state snapshots, all methods related to this functionality are prefixed with `get_`, although usually the [`FirewallProxy`](/panos-upgrade-assurance/docs/api/firewall_proxy#class-firewallproxy) methods are run directly.
=======
    2. running state snapshots, all methods related to this functionality are prefixed with `get_`, although usually the [`FirewallProxy`](/panos/docs/panos-upgrade-assurance/api/firewall_proxy#class-firewallproxy) methods are run directly.
>>>>>>> 465f1935

    Although it is possible to run the methods directly, the preferred way is to run them through one of the following `run` methods:

    * [`run_readiness_checks()`](#checkfirewallrun_readiness_checks) is responsible for running specified readiness checks,
    * [`run_snapshots()`](#checkfirewallrun_snapshots) is responsible for getting a snapshot of specified device areas.

    # Attributes

    _snapshot_method_mapping (dict): Internal variable containing a map of all valid snapshot types mapped to the specific methods.

    This mapping is used to verify the requested snapshot types and to map the snapshot with an actual method that will eventually run. Keys in this dictionary are snapshot names as defined in the [`SnapType`](/panos/docs/panos-upgrade-assurance/api/utils#class-snaptype) class, values are references to methods that will be run.

    _check_method_mapping (dict): Internal variable containing the map of all valid check types mapped to the specific methods. This mapping is used to verify requested check types and to map a check with an actual method that will be eventually run. Keys in this dictionary are check names as defined in the [`CheckType`](/panos/docs/panos-upgrade-assurance/api/utils#class-checktype) class, values are references to methods that will be run.

    """

    def __init__(self, node: FirewallProxy) -> None:
        """CheckFirewall constructor.

        # Parameters

<<<<<<< HEAD
        node (FirewallProxy): Object representing a device against which checks and/or snapshots are run. See [`FirewallProxy`](/panos-upgrade-assurance/docs/api/firewall_proxy#class-firewallproxy) class' documentation.
=======
        node (FirewallProxy): Object representing a device against which checks and/or snapshots are run. See [`FirewallProxy`](/panos/docs/panos-upgrade-assurance/api/firewall_proxy#class-firewallproxy) class' documentation.
>>>>>>> 465f1935

        """
        self._node = node
        self._snapshot_method_mapping = {
            SnapType.NICS: self._node.get_nics,
            SnapType.ROUTES: self._node.get_routes,
            SnapType.LICENSE: self._node.get_licenses,
            SnapType.ARP_TABLE: self._node.get_arp_table,
            SnapType.CONTENT_VERSION: self.get_content_db_version,
            SnapType.SESSION_STATS: self._node.get_session_stats,
            SnapType.IPSEC_TUNNELS: self.get_ip_sec_tunnels,
        }

        self._check_method_mapping = {
            CheckType.PANORAMA: self.check_panorama_connectivity,
            CheckType.HA: self.check_ha_status,
            CheckType.NTP_SYNC: self.check_ntp_synchronization,
            CheckType.CANDIDATE_CONFIG: self.check_pending_changes,
            CheckType.EXPIRED_LICENSES: self.check_expired_licenses,
            CheckType.ACTIVE_SUPPORT: self.check_active_support_license,
            CheckType.CONTENT_VERSION: self.check_content_version,
            CheckType.SESSION_EXIST: self.check_critical_session,
            CheckType.ARP_ENTRY_EXIST: self.check_arp_entry,
            CheckType.IPSEC_TUNNEL_STATUS: self.check_ipsec_tunnel_status,
            CheckType.FREE_DISK_SPACE: self.check_free_disk_space,
            CheckType.MP_DP_CLOCK_SYNC: self.check_mp_dp_sync,
        }

    def check_pending_changes(self) -> CheckResult:
        """Check if there are pending changes on device.

        It checks two states:

        1. if there is full commit required on the device,
        2. if not, if there is a candidate config pending on a device.

        # Returns

        CheckResult: Object of [`CheckResult`](/panos/docs/panos-upgrade-assurance/api/utils#class-checkresult) class representing the result of the content version check:

        * [`CheckStatus.SUCCESS`](/panos/docs/panos-upgrade-assurance/api/utils#class-checkstatus) if there is no pending configuration,
        * [`CheckStatus.FAIL`](/panos/docs/panos-upgrade-assurance/api/utils#class-checkstatus) otherwise.

        """
        if self._node.is_full_commit_required():
            return CheckResult(reason="Full commit required on device.")
        else:
            if self._node.is_pending_changes():
                return CheckResult(reason="Pending changes found on device.")
            else:
                return CheckResult(status=CheckStatus.SUCCESS)

    def check_panorama_connectivity(self) -> CheckResult:
        """Check connectivity with the Panorama service.

        # Returns

        CheckResult: Object of [`CheckResult`](/panos/docs/panos-upgrade-assurance/api/utils#class-checkresult) class representing a state of Panorama connection:

        * [`CheckStatus.SUCCESS`](/panos/docs/panos-upgrade-assurance/api/utils#class-checkstatus) when device is connected to Panorama,
        * [`CheckStatus.FAIL`](/panos/docs/panos-upgrade-assurance/api/utils#class-checkstatus) otherwise,
        * [`CheckStatus.ERROR`](/panos/docs/panos-upgrade-assurance/api/utils#class-checkstatus) is returned when no Panorama configuration is found.

        """

        if self._node.is_panorama_configured():
            if self._node.is_panorama_connected():
                return CheckResult(status=CheckStatus.SUCCESS)
            else:
                return CheckResult(reason="Device not connected to Panorama.")
        else:
            return CheckResult(
                status=CheckStatus.ERROR, reason="Device not configured with Panorama."
            )

    def check_ha_status(self, skip_config_sync: Optional[bool] = False) -> CheckResult:
        """Checks HA pair status from the perspective of the current device.

        Currently, only Active-Passive configuration is supported.

        # Parameters:

        skip_config_sync (bool, optional): (defaults to `False`) Use with caution, when set to `True` will skip checking if configuration is synchronized between nodes. Helpful when verifying a state of a partially upgraded HA pair.

        # Returns

        CheckResult: Object of [`CheckResult`](/panos/docs/panos-upgrade-assurance/api/utils#class-checkresult) class representing results of HA pair status inspection:

        * [`CheckStatus.SUCCESS`](/panos/docs/panos-upgrade-assurance/api/utils#class-checkstatus) when pair is configured correctly,
        * [`CheckStatus.FAIL`](/panos/docs/panos-upgrade-assurance/api/utils#class-checkstatus) otherwise,
        * [`CheckStatus.ERROR`](/panos/docs/panos-upgrade-assurance/api/utils#class-checkstatus) is returned when device is not a member of an HA pair or the pair is not in Active-Passive configuration.

        """
        states = ("active", "passive")

        ha_config = self._node.get_ha_configuration()
        result = CheckResult()

        if interpret_yes_no(ha_config["enabled"]):
            ha_pair = ha_config["group"]

            if ha_pair["mode"] != "Active-Passive":
                result.status = CheckStatus.ERROR
                result.reason = "HA pair is not in Active-Passive mode."

            elif ha_pair["local-info"]["state"] not in states:
                result.reason = "Local device is not in active or passive state."

            elif ha_pair["peer-info"]["state"] not in states:
                result.reason = "Peer device is not in active or passive state."

            elif ha_pair["local-info"]["state"] == ha_pair["peer-info"]["state"]:
                result.status = CheckStatus.ERROR
                result.reason = f"Both devices have the same state: {ha_pair['local-info']['state']}."

            elif (
                not skip_config_sync
                and interpret_yes_no(ha_pair["running-sync-enabled"])
                and ha_pair["running-sync"] != "synchronized"
            ):
                result.status = CheckStatus.ERROR
                result.reason = (
                    "Device configuration is not synchronized between the nodes."
                )

            else:
                result.status = CheckStatus.SUCCESS
        else:
            result.reason = "Device is not a member of an HA pair."
            result.status = CheckStatus.ERROR

        return result

    def check_is_ha_active(
        self, skip_config_sync: Optional[bool] = False
    ) -> CheckResult:
        """Checks whether this is an active node of an HA pair.

        Before checking the state of the current device, the [`check_ha_status()`](#checkfirewallcheck_ha_status) method is run. If this method does not end with [`CheckStatus.SUCCESS`](/panos/docs/panos-upgrade-assurance/api/utils#class-checkstatus), its return value is passed as the result of [`check_is_ha_active()`](#checkfirewallcheck_is_ha_active).

        Detailed results matrix looks like this:

        * [`CheckStatus.SUCCESS`](/panos/docs/panos-upgrade-assurance/api/utils#class-checkstatus) the actual state of the device in an HA pair is checked, if the state is:
            * active - [`CheckStatus.SUCCESS`](/panos/docs/panos-upgrade-assurance/api/utils#class-checkstatus) is returned,
            * passive - [`CheckStatus.FAIL`](/panos/docs/panos-upgrade-assurance/api/utils#class-checkstatus) is returned,
        * anything else than [`CheckStatus.SUCCESS`](/panos/docs/panos-upgrade-assurance/api/utils#class-checkstatus), the [`check_ha_status()`](#checkfirewallcheck_ha_status) return value is passed as a return value of this method.


        # Parameters

        skip_config_sync (bool, optional): (defaults to `False`) Use with caution, when set to `True` will skip checking if configuration is synchronized between nodes. Helpful when working with a partially upgraded HA pair.

        # Returns

        CheckResult: Boolean information reflecting the state of the device.

        """
        ha_status = self.check_ha_status(skip_config_sync=skip_config_sync)
        if ha_status:
            ha_config = self._node.get_ha_configuration()
            result = CheckResult()
            if ha_config["group"]["local-info"]["state"] == "active":
                result.status = CheckStatus.SUCCESS
            else:
                result.reason = (
                    f"Node state is: {ha_config['group']['local-info']['state']}."
                )
            return result
        else:
            return ha_status

    def check_expired_licenses(self, skip_licenses: Optional[list] = []) -> CheckResult:
        """Check if any license is expired.

        # Parameters

        skip_licenses (list, optional): (defaults to `[]`) List of license names that should be skipped during the check.

        # Returns

        CheckResult: Object of [`CheckResult`](/panos/docs/panos-upgrade-assurance/api/utils#class-checkresult) class taking value of:

        * [`CheckStatus.SUCCESS`](/panos/docs/panos-upgrade-assurance/api/utils#class-checkstatus) if no license is expired,
        * [`CheckStatus.FAIL`](/panos/docs/panos-upgrade-assurance/api/utils#class-checkstatus) otherwise.

        """
        if not isinstance(skip_licenses, list):
            raise WrongDataTypeException(
                f"The skip_licenses variable is a {type(skip_licenses)} but should be a list"
            )

        licenses = self._node.get_licenses()

        expired_licenses = ""
        result = CheckResult()
        for lic, value in licenses.items():
            if lic not in skip_licenses:
                if interpret_yes_no(value["expired"]):
                    expired_licenses += f"{lic}, "

        if expired_licenses:
            result.reason = f"Found expired licenses:  {expired_licenses[:-2]}."
        else:
            result.status = CheckStatus.SUCCESS

        return result

    def check_active_support_license(self) -> CheckResult:
        """Check active support license with update server.

        # Raises

        UpdateServerConnectivityException: Thrown when a connection to an update server cannot be established during support license verification.

        # Returns

        dict: Object of [`CheckResult`](/panos/docs/panos-upgrade-assurance/api/utils#class-checkresult) class taking value of:

        - [`CheckStatus.SUCCESS`](/panos/docs/panos-upgrade-assurance/api/utils#class-checkstatus) if the support license is not expired,
        - [`CheckStatus.FAIL`](/panos/docs/panos-upgrade-assurance/api/utils#class-checkstatus) otherwise,
        - [`CheckStatus.ERROR`](/panos/docs/panos-upgrade-assurance/api/utils#class-checkstatus) when no information about the support license expiration date can be found in response from the firewall.

        """

        result = CheckResult()

        try:
            support_license = self._node.get_support_license()
        except PanDeviceXapiError as exc:  # raised when connectivity timeouts
            raise UpdateServerConnectivityException(
                "Can not reach update servers to check active support license."
            ) from exc

        if not support_license.get("support_expiry_date"):  # if None or empty string
            result.reason = "No ExpiryDate found for support license."
            result.status = CheckStatus.ERROR
            return result

        dt_expiry = datetime.strptime(
            support_license["support_expiry_date"], "%B %d, %Y"
        )
        dt_today = datetime.now()

        if dt_expiry < dt_today:
            result.reason = "Support License expired."
        else:
            result.status = CheckStatus.SUCCESS

        return result

    def check_critical_session(
        self,
        source: Optional[str] = None,
        destination: Optional[str] = None,
        dest_port: Optional[Union[str, int]] = None,
    ) -> CheckResult:
        """Check if a critical session is present in the sessions table.

        # Parameters

        source (str, optional): (defaults to `None`) Source IPv4 address for the examined session.
        destination (str, optional): (defaults to `None`) Destination IPv4 address for the examined session.
        dest_port (int, str, optional): (defaults to `None`) Destination port value. This should be an integer value, but string representations such as `"8080"` are also accepted.

        # Returns

        CheckResult: Object of [`CheckResult`](/panos/docs/panos-upgrade-assurance/api/utils#class-checkresult) class taking value of:

        * [`CheckStatus.SUCCESS`](/panos/docs/panos-upgrade-assurance/api/utils#class-checkstatus) if a session is found in the sessions table,
        * [`CheckStatus.FAIL`](/panos/docs/panos-upgrade-assurance/api/utils#class-checkstatus) otherwise,
        * [`CheckStatus.SKIPPED`](/panos/docs/panos-upgrade-assurance/api/utils#class-checkstatus) when no config is passed,
        * [`CheckStatus.ERROR`](/panos/docs/panos-upgrade-assurance/api/utils#class-checkstatus) if the session table is empty.

        """

        result = CheckResult()

        if None in [source, destination, dest_port]:
            result.reason = "Missing critical session description. Failing check."
            result.status = CheckStatus.SKIPPED
            return result

        sessions = self._node.get_sessions()
        if not sessions:
            result.reason = "Device's session table is empty."
            result.status = CheckStatus.ERROR
            return result

        for session in sessions:
            source_check = session["source"] == source
            destination_check = session["xdst"] == destination
            port_check = session["dport"] == str(dest_port)
            if all((source_check, destination_check, port_check)):
                result.status = CheckStatus.SUCCESS
                return result

        result.reason = "Session not found in session table."
        return result

    def check_content_version(self, version: Optional[str] = None) -> CheckResult:
        """Verify installed version of the Content Database.

        This method runs in two modes:

        * w/o any configuration - checks if the latest version of the Content DB is installed.
        * with specific version passed - verifies if the installed Content DB is at least equal.

        # Parameters

        version (str, optional): (defaults to `None`) Target version of the content DB.

        # Raises

        ContentDBVersionInFutureException: If the data returned from a device is newer than the latest version available.

        # Returns
        CheckResult: Object of [`CheckResult`](/panos/docs/panos-upgrade-assurance/api/utils#class-checkresult) class taking value off:

        * [`CheckStatus.SUCCESS`](/panos/docs/panos-upgrade-assurance/api/utils#class-checkstatus) when the installed Content DB met the requirements.
        * [`CheckStatus.FAIL`](/panos/docs/panos-upgrade-assurance/api/utils#class-checkstatus) when it did not.

        """
        result = CheckResult()

        required_version = (
            version if version else self._node.get_latest_available_content_version()
        )
        installed_version = self._node.get_content_db_version()

        if required_version == installed_version:
            result.status = CheckStatus.SUCCESS
        else:
            exception_text = f"Wrong data returned from device, installed version ({installed_version}) is higher than the required_version available ({required_version})."
            conditional_success_text = f"Installed content DB version ({installed_version}) is higher than the requested one ({required_version})."

            # we already know that the versions are different, so as a default result we assume FAILED
            # now let's handle corner cases
            if int(required_version.split("-")[0]) < int(
                installed_version.split("-")[0]
            ):
                # if the passed required version is higher that the installed then we assume the test passed
                # this is a type of a test where we look for the minimum version
                if version:
                    result.status = CheckStatus.SUCCESS
                    result.reason = conditional_success_text
                else:
                    # in case where no version was passed we treat this situation as an exception
                    # latest version cannot by lower than the installed one.
                    raise ContentDBVersionInFutureException(exception_text)
            elif int(required_version.split("-")[0]) == int(
                installed_version.split("-")[0]
            ):
                # majors the same, compare minors assuming the same logic we used for majors
                if int(required_version.split("-")[1]) < int(
                    installed_version.split("-")[1]
                ):
                    if version:
                        result.status = CheckStatus.SUCCESS
                        result.reason = conditional_success_text
                    else:
                        raise ContentDBVersionInFutureException(exception_text)

            if not result:
                reason_suffix = (
                    f"older then the request one ({required_version})."
                    if version
                    else f"not the latest one ({required_version})."
                )
                result.reason = f"Installed content DB version ({installed_version}) is {reason_suffix}"

        return result

    def check_ntp_synchronization(self) -> CheckResult:
        """Check synchronization with NTP server.

        # Returns

        CheckResult: Object of [`CheckResult`](/panos/docs/panos-upgrade-assurance/api/utils#class-checkresult) class taking value of:

        * [`CheckStatus.SUCCESS`](/panos/docs/panos-upgrade-assurance/api/utils#class-checkstatus) when a device is synchronized with the NTP server.
        * [`CheckStatus.FAIL`](/panos/docs/panos-upgrade-assurance/api/utils#class-checkstatus) when a device is not synchronized with the NTP server.
        * [`CheckStatus.ERROR`](/panos/docs/panos-upgrade-assurance/api/utils#class-checkstatus) when a device is not configured for NTP synchronization.

        """

        result = CheckResult()

        response = self._node.get_ntp_servers()
        if response["synched"] == "LOCAL":
            if len(response) == 1:
                result.reason = "No NTP server configured."
                result.status = CheckStatus.ERROR
            else:
                del response["synched"]
                srvs_state = ""
                for v in response.values():
                    srvs_state += f"{v['name']} - {v['status']}, "
                result.reason = f"No NTP synchronization in active, servers in following state: {srvs_state[:-2]}."
        else:
            synched = response["synched"]
            del response["synched"]

            if synched in [v["name"] for v in response.values()]:
                result.status = CheckStatus.SUCCESS
            else:
                result.reason = f"NTP synchronization in unknown state: {synched}."

        return result

    def check_arp_entry(
        self, ip: Optional[str] = None, interface: Optional[str] = None
    ) -> CheckResult:
        """Check if a given ARP entry is available in the ARP table.

        # Parameters

        interface (str, optional): (defaults to `None`) A name of an interface we examine for the ARP entries. When skipped, all interfaces are examined.
        ip (str, optional): (defaults to `None`) IP address of the ARP entry we look for.

        # Returns

        CheckResult: Object of [`CheckResult`](/panos/docs/panos-upgrade-assurance/api/utils#class-checkresult) class taking value of:

        * [`CheckStatus.SUCCESS`](/panos/docs/panos-upgrade-assurance/api/utils#class-checkstatus) when the ARP entry is found.
        * [`CheckStatus.FAIL`](/panos/docs/panos-upgrade-assurance/api/utils#class-checkstatus) when the ARP entry is not found.
        * [`CheckStatus.SKIPPED`](/panos/docs/panos-upgrade-assurance/api/utils#class-checkstatus) when `ip` is not provided.
        * [`CheckStatus.ERROR`](/panos/docs/panos-upgrade-assurance/api/utils#class-checkstatus) when the ARP table is empty.

        """

        result = CheckResult()

        if ip is None:
            result.reason = "Missing ARP table entry description."
            result.status = CheckStatus.SKIPPED
            return result

        arp_table = self._node.get_arp_table()

        if not arp_table:
            result.reason = "ARP table empty."
            result.status = CheckStatus.ERROR
            return result

        for arp_entry in arp_table.values():
            if interface is not None:
                found = ip == arp_entry.get("ip") and interface == arp_entry.get(
                    "interface"
                )
            else:
                found = ip == arp_entry.get("ip")

            if found:
                result.status = CheckStatus.SUCCESS
                return result

        result.reason = "Entry not found in ARP table."
        return result

    def check_ipsec_tunnel_status(
        self, tunnel_name: Optional[str] = None
    ) -> CheckResult:
        """Check if a given IPSec tunnel is in active state.

        # Parameters

        tunnel_name (str, optional): (defaults to `None`) Name of the searched IPSec tunnel.

        # Returns

        CheckResult: Object of [`CheckResult`](/panos/docs/panos-upgrade-assurance/api/utils#class-checkresult) class taking value of:

        * [`CheckStatus.SUCCESS`](/panos/docs/panos-upgrade-assurance/api/utils#class-checkstatus) when a tunnel is found and is in active state.
        * [`CheckStatus.FAIL`](/panos/docs/panos-upgrade-assurance/api/utils#class-checkstatus) when a tunnel is either not active or missing in the current configuration.
        * [`CheckStatus.SKIPPED`](/panos/docs/panos-upgrade-assurance/api/utils#class-checkstatus) when `tunnel_name` is not provided.
        * [`CheckStatus.ERROR`](/panos/docs/panos-upgrade-assurance/api/utils#class-checkstatus) when no IPSec tunnels are configured on the device.

        """

        result = CheckResult()

        if tunnel_name is None:
            result.status = CheckStatus.SKIPPED
            result.reason = "Missing tunnel specification."
            return result

        tunnels = self._node.get_tunnels()

        if not tunnels.get("IPSec"):
            result.reason = "No IPSec Tunnel is configured on the device."
            result.status = CheckStatus.ERROR
            return result

        for name in tunnels["IPSec"]:
            data = tunnels["IPSec"][name]
            if name == tunnel_name:
                if data["state"] == "active":
                    result.status = CheckStatus.SUCCESS
                else:
                    result.reason = f"Tunnel {tunnel_name} in state: {data['state']}."
                return result

        result.reason = f"Tunnel {tunnel_name} not found."

        return result

    def check_free_disk_space(self, image_version: Optional[str] = None) -> CheckResult:
        """Check if a there is enough space on the `/opt/panrepo` volume for downloading an PanOS image.

        This is a check intended to be run before the actual upgrade process starts.

        The method operates in two modes:

        * default - to be used as last resort, it will verify that the `/opt/panrepo` volume has at least 3GB free space available. This amount of free space is somewhat arbitrary and it's based maximum image sizes (path level + base image) available at the time the method was written (+ some additional error margin).
        * specific target image - suggested mode, it will take one argument `image_version` which is the target PanOS version. For that version the actual image size (path + base image) will be calculated. Next, the available free space is verified against that image size + 10% (as an error margin).

        # Parameters

        image_version (str, optional): (defaults to `None`) Version of the target PanOS image.

        # Returns

        CheckResult: Object of [`CheckResult`](/panos/docs/panos-upgrade-assurance/api/utils#class-checkresult) class taking value of:

        * [`CheckStatus.SUCCESS`](/panos/docs/panos-upgrade-assurance/api/utils#class-checkstatus) when there is enough free space to download an image.
        * [`CheckStatus.FAIL`](/panos/docs/panos-upgrade-assurance/api/utils#class-checkstatus) when there is NOT enough free space, additionally the actual free space available is provided as the fail reason.

        """
        result = CheckResult()
        minimum_free_space = ceil(3.0 * 1024)
        if image_version:
            image_sem_version = PanOSVersion(image_version)
            available_versions = self._node.get_available_image_data()

            if str(image_sem_version) in available_versions:
                requested_base_image_size = 0
                requested_image_size = int(
                    available_versions[str(image_sem_version)]["size"]
                )

                if image_sem_version.patch != 0:
                    base_image_version = (
                        f"{image_sem_version.major}.{image_sem_version.minor}.0"
                    )
                    if base_image_version in available_versions:
                        if not interpret_yes_no(
                            available_versions[base_image_version]["downloaded"]
                        ):
                            requested_base_image_size = int(
                                available_versions[base_image_version]["size"]
                            )
                    else:
                        raise ImageVersionNotAvailableException(
                            f"Base image {base_image_version} does not exist."
                        )

                minimum_free_space = ceil(
                    1.1 * (requested_base_image_size + requested_image_size)
                )

            else:
                raise ImageVersionNotAvailableException(
                    f"Image {str(image_sem_version)} does not exist."
                )

        free_space = self._node.get_disk_utilization()
        free_space_panrepo = free_space["/opt/panrepo"]

        if free_space_panrepo > minimum_free_space:
            result.status = CheckStatus.SUCCESS
        else:
            result.reason = f"There is not enough free space, only {str(round(free_space_panrepo/1024,1)) + 'G' if free_space_panrepo >= 1024 else str(free_space_panrepo) + 'M'}B is available."
        return result

    def check_mp_dp_sync(self, diff_threshold: int = 0) -> CheckResult:
        """Check if the Data and Management clocks are in sync.

        # Parameters

        diff_threshold (int, optional): (defaults to `0`) Maximum allowable difference in seconds between both clocks.

        # Returns

        CheckResult: Object of [`CheckResult`](/panos/docs/panos-upgrade-assurance/api/utils#class-checkresult) class taking value of:

        * [`CheckStatus.SUCCESS`](/panos/docs/panos-upgrade-assurance/api/utils#class-checkstatus) when both clocks are the same or within threshold.
        * [`CheckStatus.FAIL`](/panos/docs/panos-upgrade-assurance/api/utils#class-checkstatus) when both clocks differ.

        """
        if not isinstance(diff_threshold, int):
            raise WrongDataTypeException(
                f"[diff_threshold] should be of type [int] but is of type [{type(diff_threshold)}]."
            )

        result = CheckResult()

        mp_clock = self._node.get_mp_clock()
        dp_clock = self._node.get_dp_clock()

        mp_dt = datetime.strptime(
            f"{mp_clock['year']}-{mp_clock['month']}-{mp_clock['day']} {mp_clock['time']}",
            "%Y-%b-%d %H:%M:%S",
        )
        dp_dt = datetime.strptime(
            f"{dp_clock['year']}-{dp_clock['month']}-{dp_clock['day']} {dp_clock['time']}",
            "%Y-%b-%d %H:%M:%S",
        )

        time_fluctuation = abs((mp_dt - dp_dt).total_seconds())
        if time_fluctuation > diff_threshold:
            result.reason = f"The data plane clock and management clock are different by {time_fluctuation} seconds."
        else:
            result.status = CheckStatus.SUCCESS

        return result

    def get_content_db_version(self) -> Dict[str, str]:
        """Get Content DB version.

        # Returns

        dict(str): To keep the standard of all `get` methods returning a dictionary this value is also returned as a dictionary in the following format:

        ``` yaml
        {
            'version': 'xxxx-yyyy'
        }
        ```

        """
        return {"version": self._node.get_content_db_version()}

    def get_ip_sec_tunnels(self) -> Dict[str, Union[str, int]]:
        """Extract information about IPSEC tunnels from all tunnel data retrieved from a device.

        # Returns

        dict: Currently configured IPSEC tunnels. The returned value is similar to the example below. It can differ though depending on the version of PanOS:

        ``` yaml
        {
            "tunnel_name": {
                "peerip": "10.26.129.5",
                "name": "tunnel_name",
                "outer-if": "ethernet1/2",
                "gwid": "1",
                "localip": "0.0.0.0",
                "state": "init",
                "inner-if": "tunnel.1",
                "mon": "off",
                "owner": "1",
                "id": "1"
            }
        }
        ```

        """
        return self._node.get_tunnels()["IPSec"]

    def run_readiness_checks(
        self,
        checks_configuration: Optional[List[Union[str, dict]]] = None,
        report_style: bool = False,
    ) -> Union[Dict[str, dict], Dict[str, str]]:
        """Run readiness checks.

        This method provides a convenient way of running readiness checks methods. For details on configuration see [readiness checks](/panos/docs/panos-upgrade-assurance/configuration-details#readiness-checks) documentation.

        # Parameters

        checks_configuration (list(str,dict), optional): (defaults to `None`) List of readiness checks to run.
        report_style (bool): (defaults to `False`) Changes the output to more descriptive. Can be used when generating a report from the checks.

        # Raises

        WrongDataTypeException: An exception is raised when the configuration is in a data type different then `str` or `dict`.

        # Returns

        dict: Results of all configured checks.

        """
        result = {}
        checks_list = ConfigParser(
            valid_elements=set(self._check_method_mapping.keys()),
            requested_config=checks_configuration,
        ).prepare_config()

        for check in checks_list:
            if isinstance(check, dict):
                check_type, check_config = next(iter(check.items()))
                # check_result = self._check_method_mapping[check_type](check_config)
            elif isinstance(check, str):
                check_type, check_config = check, {}
                # check_result = self._check_method_mapping[check_type]()
            else:
                raise WrongDataTypeException(
                    f"Wrong configuration format for check: {check}."
                )

            check_result = self._check_method_mapping[check_type](
                **check_config
            )  # (**) would pass dict config values as seperate parameters to method.
            result[check_type] = (
                str(check_result)
                if report_style
                else {"state": bool(check_result), "reason": str(check_result)}
            )

        return result

    def run_snapshots(
        self, snapshots_config: Optional[List[Union[str, dict]]] = None
    ) -> Dict[str, dict]:
        """Run snapshots of different firewall areas states.

        This method provides a convenient way of running snapshots of a device state. For details on configuration see [state snapshots](/panos/docs/panos-upgrade-assurance/configuration-details#state-snapshots) documentation.

        # Parameters

        snapshots_config (list(str), optional): (defaults to `None`) Defines snapshots of which areas will be taken.

        # Raises

        WrongDataTypeException: An exception is raised when the configuration in a data type is different than in a string.

        # Returns

        dict: The results of the executed snapshots.

        """
        result = {}
        snaps_list = ConfigParser(
            valid_elements=set(self._snapshot_method_mapping.keys()),
            requested_config=snapshots_config,
        ).prepare_config()

        for snap_type in snaps_list:
            if not isinstance(snap_type, str):
                raise WrongDataTypeException(
                    f"Wrong configuration format for snapshot: {snap_type}."
                )

            result[snap_type] = self._snapshot_method_mapping[snap_type]()

        return result<|MERGE_RESOLUTION|>--- conflicted
+++ resolved
@@ -44,22 +44,14 @@
 
     This class is designed to:
 
-<<<<<<< HEAD
-    * run one or more [`FirewallProxy`](/panos-upgrade-assurance/docs/api/firewall_proxy#class-firewallproxy) class methods,
-=======
     * run one or more [`FirewallProxy`](/panos/docs/panos-upgrade-assurance/api/firewall_proxy#class-firewallproxy) class methods,
->>>>>>> 465f1935
     * gather and interpret results,
     * present results.
 
     It is split into two parts responsible for:
 
     1. running readiness checks, all methods related to this functionality are prefixed with `check_`,
-<<<<<<< HEAD
-    2. running state snapshots, all methods related to this functionality are prefixed with `get_`, although usually the [`FirewallProxy`](/panos-upgrade-assurance/docs/api/firewall_proxy#class-firewallproxy) methods are run directly.
-=======
     2. running state snapshots, all methods related to this functionality are prefixed with `get_`, although usually the [`FirewallProxy`](/panos/docs/panos-upgrade-assurance/api/firewall_proxy#class-firewallproxy) methods are run directly.
->>>>>>> 465f1935
 
     Although it is possible to run the methods directly, the preferred way is to run them through one of the following `run` methods:
 
@@ -81,11 +73,7 @@
 
         # Parameters
 
-<<<<<<< HEAD
-        node (FirewallProxy): Object representing a device against which checks and/or snapshots are run. See [`FirewallProxy`](/panos-upgrade-assurance/docs/api/firewall_proxy#class-firewallproxy) class' documentation.
-=======
         node (FirewallProxy): Object representing a device against which checks and/or snapshots are run. See [`FirewallProxy`](/panos/docs/panos-upgrade-assurance/api/firewall_proxy#class-firewallproxy) class' documentation.
->>>>>>> 465f1935
 
         """
         self._node = node
