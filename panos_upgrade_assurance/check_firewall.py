from typing import Optional, Union, List, Dict
from math import ceil, floor
from datetime import datetime, timedelta
import locale
import time

from panos_upgrade_assurance.utils import (
    CheckResult,
    ConfigParser,
    interpret_yes_no,
    CheckType,
    SnapType,
    CheckStatus,
    SupportedHashes,
)
from panos_upgrade_assurance.firewall_proxy import FirewallProxy
from panos_upgrade_assurance import exceptions
from panos import PanOSVersion
from OpenSSL import crypto as oSSL


class CheckFirewall:
    """Class responsible for running readiness checks and creating Firewall state snapshots.

    This class is designed to:

    * run one or more [`FirewallProxy`](/panos/docs/panos-upgrade-assurance/api/firewall_proxy#class-firewallproxy) class methods,
    * gather and interpret results,
    * present results.

    It is split into two parts responsible for:

    1. running readiness checks, all methods related to this functionality are prefixed with `check_`,
    2. running state snapshots, all methods related to this functionality are prefixed with `get_`, although usually the
        [`FirewallProxy`](/panos/docs/panos-upgrade-assurance/api/firewall_proxy#class-firewallproxy) methods are run directly.

    Although it is possible to run the methods directly, the preferred way is to run them through one of the following `run`
        methods:

    * [`run_readiness_checks()`](#checkfirewallrun_readiness_checks) is responsible for running specified readiness checks,
    * [`run_snapshots()`](#checkfirewallrun_snapshots) is responsible for getting a snapshot of specified device areas.

    # Attributes

    _snapshot_method_mapping (dict): Internal variable containing a map of all valid snapshot types mapped to the specific
        methods.

        This mapping is used to verify the requested snapshot types and to map the snapshot with an actual method that
        will eventually run. Keys in this dictionary are snapshot names as defined in the
        [`SnapType`](/panos/docs/panos-upgrade-assurance/api/utils#class-snaptype) class, values are references to methods that
        will be run.

    _check_method_mapping (dict): Internal variable containing the map of all valid check types mapped to the specific methods.

        This mapping is used to verify requested check types and to map a check with an actual method that will be eventually run.
        Keys in this dictionary are check names as defined in the
        [`CheckType`](/panos/docs/panos-upgrade-assurance/api/utils#class-checktype) class, values are references to methods that
        will be run.

    """

    def __init__(self, node: FirewallProxy, skip_force_locale: Optional[bool] = False) -> None:
        """CheckFirewall constructor.

        # Parameters

        node (FirewallProxy): Object representing a device against which checks and/or snapshots are run. See
            [`FirewallProxy`](/panos/docs/panos-upgrade-assurance/api/firewall_proxy#class-firewallproxy) class' documentation.
        skip_force_locale (bool, optional): (defaults to `False`) Use with caution, when set to `True` will skip setting locale to
            en_US.UTF-8 for the module which will parse the datetime strings in checks with current locale setting.

        """
        self._node = node
        self._snapshot_method_mapping = {
            SnapType.NICS: self._node.get_nics,
            SnapType.ROUTES: self._node.get_routes,
            SnapType.LICENSE: self._node.get_licenses,
            SnapType.ARP_TABLE: self._node.get_arp_table,
            SnapType.CONTENT_VERSION: self.get_content_db_version,
            SnapType.SESSION_STATS: self._node.get_session_stats,
            SnapType.IPSEC_TUNNELS: self.get_ip_sec_tunnels,
        }

        self._check_method_mapping = {
            CheckType.PANORAMA: self.check_panorama_connectivity,
            CheckType.HA: self.check_ha_status,
            CheckType.NTP_SYNC: self.check_ntp_synchronization,
            CheckType.CANDIDATE_CONFIG: self.check_pending_changes,
            CheckType.EXPIRED_LICENSES: self.check_expired_licenses,
            CheckType.ACTIVE_SUPPORT: self.check_active_support_license,
            CheckType.CONTENT_VERSION: self.check_content_version,
            CheckType.SESSION_EXIST: self.check_critical_session,
            CheckType.ARP_ENTRY_EXIST: self.check_arp_entry,
            CheckType.IPSEC_TUNNEL_STATUS: self.check_ipsec_tunnel_status,
            CheckType.FREE_DISK_SPACE: self.check_free_disk_space,
            CheckType.MP_DP_CLOCK_SYNC: self.check_mp_dp_sync,
            CheckType.CERTS: self.check_ssl_cert_requirements,
<<<<<<< HEAD
            CheckType.UPDATES: self.check_scheduled_updates,
=======
            CheckType.JOBS: self.check_non_finished_jobs,
>>>>>>> 1107dc49
        }
        if not skip_force_locale:
            locale.setlocale(
                locale.LC_ALL, "en_US.UTF-8"
            )  # force locale for datetime string parsing when non-English locale is set on host

    def check_pending_changes(self) -> CheckResult:
        """Check if there are pending changes on device.

        It checks two states:

        1. if there is full commit required on the device,
        2. if not, if there is a candidate config pending on a device.

        # Returns

        CheckResult: Object of [`CheckResult`](/panos/docs/panos-upgrade-assurance/api/utils#class-checkresult) class \
            representing the result of the content version check:

        * [`CheckStatus.SUCCESS`](/panos/docs/panos-upgrade-assurance/api/utils#class-checkstatus) if there is no pending
            configuration,
        * [`CheckStatus.FAIL`](/panos/docs/panos-upgrade-assurance/api/utils#class-checkstatus) otherwise.

        """
        if self._node.is_full_commit_required():
            return CheckResult(reason="Full commit required on device.")
        else:
            if self._node.is_pending_changes():
                return CheckResult(reason="Pending changes found on device.")
            else:
                return CheckResult(status=CheckStatus.SUCCESS)

    def check_panorama_connectivity(self) -> CheckResult:
        """Check connectivity with the Panorama service.

        # Returns

        CheckResult: Object of [`CheckResult`](/panos/docs/panos-upgrade-assurance/api/utils#class-checkresult) class \
            representing a state of Panorama connection:

        * [`CheckStatus.SUCCESS`](/panos/docs/panos-upgrade-assurance/api/utils#class-checkstatus) when device is connected to
            Panorama,
        * [`CheckStatus.FAIL`](/panos/docs/panos-upgrade-assurance/api/utils#class-checkstatus) otherwise,
        * [`CheckStatus.ERROR`](/panos/docs/panos-upgrade-assurance/api/utils#class-checkstatus) is returned when no Panorama
            configuration is found.

        """

        if self._node.is_panorama_configured():
            if self._node.is_panorama_connected():
                return CheckResult(status=CheckStatus.SUCCESS)
            else:
                return CheckResult(reason="Device not connected to Panorama.")
        else:
            return CheckResult(status=CheckStatus.ERROR, reason="Device not configured with Panorama.")

    def check_ha_status(
        self,
        skip_config_sync: Optional[bool] = False,
        ignore_non_functional: Optional[bool] = False,
    ) -> CheckResult:
        """Checks HA pair status from the perspective of the current device.

        Currently, only Active-Passive configuration is supported.

        # Parameters

        skip_config_sync (bool, optional): (defaults to `False`) Use with caution, when set to `True` will skip checking if
            configuration is synchronized between nodes. Helpful when verifying a state of a partially upgraded HA pair.
        ignore_non_functional (bool, optional): (defaults to `False`) Use with caution, when set to `True` will ignore if device
            state is `non-functional` on one of the nodes. Helpful when verifying a state of a partially upgraded HA pair with
            vmseries plugin version mismatch.

        # Returns

        CheckResult: Object of [`CheckResult`](/panos/docs/panos-upgrade-assurance/api/utils#class-checkresult) class \
            representing results of HA pair status inspection:

        * [`CheckStatus.SUCCESS`](/panos/docs/panos-upgrade-assurance/api/utils#class-checkstatus) when pair is configured
            correctly,
        * [`CheckStatus.FAIL`](/panos/docs/panos-upgrade-assurance/api/utils#class-checkstatus) otherwise,
        * [`CheckStatus.ERROR`](/panos/docs/panos-upgrade-assurance/api/utils#class-checkstatus) is returned when device is not a
            member of an HA pair or the pair is not in Active-Passive configuration.

        """
        states = ("active", "passive") if not ignore_non_functional else ("active", "passive", "non-functional")

        ha_config = self._node.get_ha_configuration()
        result = CheckResult()

        if interpret_yes_no(ha_config["enabled"]):
            ha_pair = ha_config["group"]

            if ha_pair["mode"] != "Active-Passive":
                result.status = CheckStatus.ERROR
                result.reason = "HA pair is not in Active-Passive mode."

            elif ha_pair["local-info"]["state"] not in states:
                result.reason = "Local device is not in active or passive state."

            elif ha_pair["peer-info"]["state"] not in states:
                result.reason = "Peer device is not in active or passive state."

            elif ha_pair["local-info"]["state"] == ha_pair["peer-info"]["state"]:
                result.status = CheckStatus.ERROR
                result.reason = f"Both devices have the same state: {ha_pair['local-info']['state']}."

            elif (
                not skip_config_sync
                and interpret_yes_no(ha_pair["running-sync-enabled"])
                and ha_pair["running-sync"] != "synchronized"
            ):
                result.status = CheckStatus.ERROR
                result.reason = "Device configuration is not synchronized between the nodes."

            else:
                result.status = CheckStatus.SUCCESS
        else:
            result.reason = "Device is not a member of an HA pair."
            result.status = CheckStatus.ERROR

        return result

    def check_is_ha_active(
        self,
        skip_config_sync: Optional[bool] = False,
        ignore_non_functional: Optional[bool] = False,
    ) -> CheckResult:
        """Checks whether this is an active node of an HA pair.

        Before checking the state of the current device, the [`check_ha_status()`](#checkfirewallcheck_ha_status) method is run.
        If this method does not end with
        [`CheckStatus.SUCCESS`](/panos/docs/panos-upgrade-assurance/api/utils#class-checkstatus), its return value is passed as
        the result of [`check_is_ha_active()`](#checkfirewallcheck_is_ha_active).

        Detailed results matrix looks like this

        - [`CheckStatus.SUCCESS`](/panos/docs/panos-upgrade-assurance/api/utils#class-checkstatus) the actual state of the device
            in an HA pair is checked, if the state is

            - active - [`CheckStatus.SUCCESS`](/panos/docs/panos-upgrade-assurance/api/utils#class-checkstatus) is returned,
            - passive - [`CheckStatus.FAIL`](/panos/docs/panos-upgrade-assurance/api/utils#class-checkstatus) is returned,


        - anything else than [`CheckStatus.SUCCESS`](/panos/docs/panos-upgrade-assurance/api/utils#class-checkstatus), the
        [`check_ha_status()`](#checkfirewallcheck_ha_status) return value is passed as a return value of this method.


        # Parameters

        skip_config_sync (bool, optional): (defaults to `False`) Use with caution, when set to `True` will skip checking if
            configuration is synchronized between nodes. Helpful when working with a partially upgraded HA pair.
        ignore_non_functional (bool, optional): (defaults to `False`) Use with caution, when set to `True` will ignore if device
            state is `non-functional` on one of the nodes. Helpful when verifying a state of a partially upgraded HA pair with
            vmseries plugin version mismatch.

        # Returns

        CheckResult: Boolean information reflecting the state of the device.

        """
        ha_status = self.check_ha_status(
            skip_config_sync=skip_config_sync,
            ignore_non_functional=ignore_non_functional,
        )
        if ha_status:
            ha_config = self._node.get_ha_configuration()
            result = CheckResult()
            if ha_config["group"]["local-info"]["state"] == "active":
                result.status = CheckStatus.SUCCESS
            else:
                result.reason = f"Node state is: {ha_config['group']['local-info']['state']}."
            return result
        else:
            return ha_status

    def check_expired_licenses(self, skip_licenses: Optional[list] = []) -> CheckResult:
        """Check if any license is expired.

        # Parameters

        skip_licenses (list, optional): (defaults to `[]`) List of license names that should be skipped during the check.

        # Raises

        WrongDataTypeException: Raised when `skip_licenses` is not type of `list`.

        # Returns

        CheckResult: Object of [`CheckResult`](/panos/docs/panos-upgrade-assurance/api/utils#class-checkresult) class taking \
            value of:

        * [`CheckStatus.SUCCESS`](/panos/docs/panos-upgrade-assurance/api/utils#class-checkstatus) if no license is expired,
        * [`CheckStatus.FAIL`](/panos/docs/panos-upgrade-assurance/api/utils#class-checkstatus) otherwise
        * [`CheckStatus.ERROR`](/panos/docs/panos-upgrade-assurance/api/utils#class-checkstatus) when there is not license
        information available in the API response.

        """
        if not isinstance(skip_licenses, list):
            raise exceptions.WrongDataTypeException(f"The skip_licenses variable is a {type(skip_licenses)} but should be a list")

        result = CheckResult()
        try:
            licenses = self._node.get_licenses()
        except exceptions.DeviceNotLicensedException as exp:
            result.status = CheckStatus.ERROR
            result.reason = str(exp)
            return result

        expired_licenses = ""
        for lic, value in licenses.items():
            if lic not in skip_licenses:
                if interpret_yes_no(value["expired"]):
                    expired_licenses += f"{lic}, "

        if expired_licenses:
            result.reason = f"Found expired licenses:  {expired_licenses[:-2]}."
        else:
            result.status = CheckStatus.SUCCESS

        return result

    def check_active_support_license(self) -> CheckResult:
        """Check active support license with update server.

        # Returns

        dict: Object of [`CheckResult`](/panos/docs/panos-upgrade-assurance/api/utils#class-checkresult) class taking value of:

        - [`CheckStatus.SUCCESS`](/panos/docs/panos-upgrade-assurance/api/utils#class-checkstatus) if the support license is not
            expired,
        - [`CheckStatus.FAIL`](/panos/docs/panos-upgrade-assurance/api/utils#class-checkstatus) otherwise,
        - [`CheckStatus.ERROR`](/panos/docs/panos-upgrade-assurance/api/utils#class-checkstatus) when no information cannot be
        retrieved or found in the API response.

        """

        result = CheckResult()

        try:
            self._node.get_licenses()
        except exceptions.DeviceNotLicensedException as exp:
            result.status = CheckStatus.ERROR
            result.reason = str(exp)
            return result

        try:
            support_license = self._node.get_support_license()
        except exceptions.UpdateServerConnectivityException:  # raised when connectivity timeouts
            result.reason = "Can not reach update servers to check active support license."
            result.status = CheckStatus.ERROR
            return result

        if not support_license.get("support_expiry_date"):  # if None or empty string
            result.reason = "No ExpiryDate found for support license."
            result.status = CheckStatus.ERROR
            return result

        dt_expiry = datetime.strptime(support_license["support_expiry_date"], "%B %d, %Y")
        dt_today = datetime.now()

        if dt_expiry < dt_today:
            result.reason = "Support License expired."
        else:
            result.status = CheckStatus.SUCCESS

        return result

    def check_critical_session(
        self,
        source: Optional[str] = None,
        destination: Optional[str] = None,
        dest_port: Optional[Union[str, int]] = None,
    ) -> CheckResult:
        """Check if a critical session is present in the sessions table.

        # Parameters

        source (str, optional): (defaults to `None`) Source IPv4 address for the examined session.
        destination (str, optional): (defaults to `None`) Destination IPv4 address for the examined session.
        dest_port (int, str, optional): (defaults to `None`) Destination port value. This should be an integer value, but string
        representations such as `"8080"` are also accepted.

        # Returns

        CheckResult: Object of [`CheckResult`](/panos/docs/panos-upgrade-assurance/api/utils#class-checkresult) class taking \
            value of:

        * [`CheckStatus.SUCCESS`](/panos/docs/panos-upgrade-assurance/api/utils#class-checkstatus) if a session is found in the
        sessions table,
        * [`CheckStatus.FAIL`](/panos/docs/panos-upgrade-assurance/api/utils#class-checkstatus) otherwise,
        * [`CheckStatus.SKIPPED`](/panos/docs/panos-upgrade-assurance/api/utils#class-checkstatus) when no config is passed,
        * [`CheckStatus.ERROR`](/panos/docs/panos-upgrade-assurance/api/utils#class-checkstatus) if the session table is empty.

        """

        result = CheckResult()

        if None in [source, destination, dest_port]:
            result.reason = "Missing critical session description. Failing check."
            result.status = CheckStatus.SKIPPED
            return result

        sessions = self._node.get_sessions()
        if not sessions:
            result.reason = "Device's session table is empty."
            result.status = CheckStatus.ERROR
            return result

        for session in sessions:
            source_check = session["source"] == source
            destination_check = session["xdst"] == destination
            port_check = session["dport"] == str(dest_port)
            if all((source_check, destination_check, port_check)):
                result.status = CheckStatus.SUCCESS
                return result

        result.reason = "Session not found in session table."
        return result

    def check_content_version(self, version: Optional[str] = None) -> CheckResult:
        """Verify installed version of the Content Database.

        This method runs in two modes:

        * w/o any configuration - checks if the latest version of the Content DB is installed.
        * with specific version passed - verifies if the installed Content DB is at least equal.

        # Parameters

        version (str, optional): (defaults to `None`) Target version of the content DB.

        # Returns
        CheckResult: Object of [`CheckResult`](/panos/docs/panos-upgrade-assurance/api/utils#class-checkresult) class taking \
            value off:

        * [`CheckStatus.SUCCESS`](/panos/docs/panos-upgrade-assurance/api/utils#class-checkstatus) when the installed Content DB
            met the requirements.
        * [`CheckStatus.FAIL`](/panos/docs/panos-upgrade-assurance/api/utils#class-checkstatus) when it did not.

        """
        result = CheckResult()

        try:
            required_version = version if version else self._node.get_latest_available_content_version()
        except exceptions.ContentDBVersionsFormatException as exp:
            result.reason = str(exp)
            result.status = CheckStatus.ERROR
            return result

        installed_version = self._node.get_content_db_version()

        if required_version == installed_version:
            result.status = CheckStatus.SUCCESS
        else:
            exception_text = f"Wrong data returned from device, installed version ({installed_version}) is higher than the required_version available ({required_version})."
            conditional_success_text = (
                f"Installed content DB version ({installed_version}) is higher than the requested one ({required_version})."
            )

            # we already know that the versions are different, so as a default result we assume FAILED
            # now let's handle corner cases
            if int(required_version.split("-")[0]) < int(installed_version.split("-")[0]):
                # if the passed required version is higher that the installed then we assume the test passed
                # this is a type of a test where we look for the minimum version
                if version:
                    result.status = CheckStatus.SUCCESS
                    result.reason = conditional_success_text
                else:
                    # in case where no version was passed we treat this situation as an exception
                    # latest version cannot by lower than the installed one.
                    result.status = CheckStatus.ERROR
                    result.reason = exception_text

            elif int(required_version.split("-")[0]) == int(installed_version.split("-")[0]):
                # majors the same, compare minors assuming the same logic we used for majors
                if int(required_version.split("-")[1]) < int(installed_version.split("-")[1]):
                    if version:
                        result.status = CheckStatus.SUCCESS
                        result.reason = conditional_success_text
                    else:
                        result.status = CheckStatus.ERROR
                        result.reason = exception_text

            if result.status is CheckStatus.FAIL:  # NOTE skip for SUCCESS and ERROR
                reason_suffix = (
                    f"older then the request one ({required_version})."
                    if version
                    else f"not the latest one ({required_version})."
                )
                result.reason = f"Installed content DB version ({installed_version}) is {reason_suffix}"

        return result

    def check_ntp_synchronization(self) -> CheckResult:
        """Check synchronization with NTP server.

        # Returns

        CheckResult: Object of [`CheckResult`](/panos/docs/panos-upgrade-assurance/api/utils#class-checkresult) class taking \
            value of:

        * [`CheckStatus.SUCCESS`](/panos/docs/panos-upgrade-assurance/api/utils#class-checkstatus) when a device is synchronized
            with the NTP server.
        * [`CheckStatus.FAIL`](/panos/docs/panos-upgrade-assurance/api/utils#class-checkstatus) when a device is not synchronized
            with the NTP server.
        * [`CheckStatus.ERROR`](/panos/docs/panos-upgrade-assurance/api/utils#class-checkstatus) when a device is not configured
            for NTP synchronization.

        """

        result = CheckResult()

        response = self._node.get_ntp_servers()
        if response["synched"] == "LOCAL":
            if len(response) == 1:
                result.reason = "No NTP server configured."
                result.status = CheckStatus.ERROR
            else:
                del response["synched"]
                srvs_state = ""
                for v in response.values():
                    srvs_state += f"{v['name']} - {v['status']}, "
                result.reason = f"No NTP synchronization in active, servers in following state: {srvs_state[:-2]}."
        else:
            synched = response["synched"]
            del response["synched"]

            if synched in [v["name"] for v in response.values()]:
                result.status = CheckStatus.SUCCESS
            else:
                result.reason = f"NTP synchronization in unknown state: {synched}."

        return result

    def check_arp_entry(self, ip: Optional[str] = None, interface: Optional[str] = None) -> CheckResult:
        """Check if a given ARP entry is available in the ARP table.

        # Parameters

        interface (str, optional): (defaults to `None`) A name of an interface we examine for the ARP entries. When skipped, all
            interfaces are examined.
        ip (str, optional): (defaults to `None`) IP address of the ARP entry we look for.

        # Returns

        CheckResult: Object of [`CheckResult`](/panos/docs/panos-upgrade-assurance/api/utils#class-checkresult) class taking \
            value of:

        * [`CheckStatus.SUCCESS`](/panos/docs/panos-upgrade-assurance/api/utils#class-checkstatus) when the ARP entry is found.
        * [`CheckStatus.FAIL`](/panos/docs/panos-upgrade-assurance/api/utils#class-checkstatus) when the ARP entry is not found.
        * [`CheckStatus.SKIPPED`](/panos/docs/panos-upgrade-assurance/api/utils#class-checkstatus) when `ip` is not provided.
        * [`CheckStatus.ERROR`](/panos/docs/panos-upgrade-assurance/api/utils#class-checkstatus) when the ARP table is empty.

        """

        result = CheckResult()

        if ip is None:
            result.reason = "Missing ARP table entry description."
            result.status = CheckStatus.SKIPPED
            return result

        arp_table = self._node.get_arp_table()

        if not arp_table:
            result.reason = "ARP table empty."
            result.status = CheckStatus.ERROR
            return result

        for arp_entry in arp_table.values():
            if interface is not None:
                found = ip == arp_entry.get("ip") and interface == arp_entry.get("interface")
            else:
                found = ip == arp_entry.get("ip")

            if found:
                result.status = CheckStatus.SUCCESS
                return result

        result.reason = "Entry not found in ARP table."
        return result

    def check_ipsec_tunnel_status(self, tunnel_name: Optional[str] = None) -> CheckResult:
        """Check if a given IPSec tunnel is in active state.

        # Parameters

        tunnel_name (str, optional): (defaults to `None`) Name of the searched IPSec tunnel.

        # Returns

        CheckResult: Object of [`CheckResult`](/panos/docs/panos-upgrade-assurance/api/utils#class-checkresult) class taking \
            value of:

        * [`CheckStatus.SUCCESS`](/panos/docs/panos-upgrade-assurance/api/utils#class-checkstatus) when a tunnel is found and is
            in active state.
        * [`CheckStatus.FAIL`](/panos/docs/panos-upgrade-assurance/api/utils#class-checkstatus) when a tunnel is either not
            active or missing in the current configuration.
        * [`CheckStatus.SKIPPED`](/panos/docs/panos-upgrade-assurance/api/utils#class-checkstatus) when `tunnel_name` is not
            provided.
        * [`CheckStatus.ERROR`](/panos/docs/panos-upgrade-assurance/api/utils#class-checkstatus) when no IPSec tunnels are
            configured on the device.

        """

        result = CheckResult()

        if tunnel_name is None:
            result.status = CheckStatus.SKIPPED
            result.reason = "Missing tunnel specification."
            return result

        tunnels = self._node.get_tunnels()

        if not tunnels.get("IPSec"):
            result.reason = "No IPSec Tunnel is configured on the device."
            result.status = CheckStatus.ERROR
            return result

        for name in tunnels["IPSec"]:
            data = tunnels["IPSec"][name]
            if name == tunnel_name:
                if data["state"] == "active":
                    result.status = CheckStatus.SUCCESS
                else:
                    result.reason = f"Tunnel {tunnel_name} in state: {data['state']}."
                return result

        result.reason = f"Tunnel {tunnel_name} not found."

        return result

    def check_free_disk_space(self, image_version: Optional[str] = None) -> CheckResult:
        """Check if a there is enough space on the `/opt/panrepo` volume for downloading an PanOS image.

        This is a check intended to be run before the actual upgrade process starts.

        The method operates in two modes:

        * default - to be used as last resort, it will verify that the `/opt/panrepo` volume has at least 3GB free space
            available. This amount of free space is somewhat arbitrary and it's based maximum image sizes
            (path level + base image) available at the time the method was written (+ some additional error margin).
        * specific target image - suggested mode, it will take one argument `image_version` which is the target PanOS version.
            For that version the actual image size (path + base image) will be calculated. Next, the available free space
            is verified against that image size + 10% (as an error margin).

        # Parameters

        image_version (str, optional): (defaults to `None`) Version of the target PanOS image.

        # Returns

        CheckResult: Object of [`CheckResult`](/panos/docs/panos-upgrade-assurance/api/utils#class-checkresult) class taking \
            value of:

        * [`CheckStatus.SUCCESS`](/panos/docs/panos-upgrade-assurance/api/utils#class-checkstatus) when there is enough free
            space to download an image.
        * [`CheckStatus.FAIL`](/panos/docs/panos-upgrade-assurance/api/utils#class-checkstatus) when there is NOT enough free
            space, additionally the actual free space available is provided as the fail reason.

        """
        result = CheckResult()
        minimum_free_space = ceil(3.0 * 1024)
        if image_version:
            image_sem_version = PanOSVersion(image_version)
            try:
                available_versions = self._node.get_available_image_data()
            except exceptions.UpdateServerConnectivityException:
                result.reason = "Unable to retrieve target image size most probably due to network issues or because the device is not licensed."
                result.status = CheckStatus.ERROR
                return result

            if str(image_sem_version) in available_versions:
                requested_base_image_size = 0
                requested_image_size = int(available_versions[str(image_sem_version)]["size"])

                if image_sem_version.patch != 0:
                    base_image_version = f"{image_sem_version.major}.{image_sem_version.minor}.0"
                    if base_image_version in available_versions:
                        if not interpret_yes_no(available_versions[base_image_version]["downloaded"]):
                            requested_base_image_size = int(available_versions[base_image_version]["size"])
                    else:
                        result.reason = f"Base image {base_image_version} does not exist."
                        result.status = CheckStatus.ERROR

                minimum_free_space = ceil(1.1 * (requested_base_image_size + requested_image_size))

            else:
                result.reason = f"Image {str(image_sem_version)} does not exist."
                result.status = CheckStatus.ERROR

        try:
            free_space = self._node.get_disk_utilization()
        except exceptions.WrongDiskSizeFormatException as exp:
            result.reason = str(exp)
            result.status = CheckStatus.ERROR
            return result

        free_space_panrepo = free_space["/opt/panrepo"]

        if free_space_panrepo > minimum_free_space:
            result.status = CheckStatus.SUCCESS
        else:
            result.reason = f"There is not enough free space, only {str(round(free_space_panrepo/1024,1)) + 'G' if free_space_panrepo >= 1024 else str(free_space_panrepo) + 'M'}B is available."
        return result

    def check_mp_dp_sync(self, diff_threshold: int = 0) -> CheckResult:
        """Check if the Data and Management clocks are in sync.

        # Raises

        WrongDataTypeException: Raised when the `diff_threshold` is not type of `int`.

        # Parameters

        diff_threshold (int, optional): (defaults to `0`) Maximum allowable difference in seconds between both clocks.

        # Returns

        CheckResult: Object of [`CheckResult`](/panos/docs/panos-upgrade-assurance/api/utils#class-checkresult) class taking \
            value of:

        * [`CheckStatus.SUCCESS`](/panos/docs/panos-upgrade-assurance/api/utils#class-checkstatus) when both clocks are the same
            or within threshold.
        * [`CheckStatus.FAIL`](/panos/docs/panos-upgrade-assurance/api/utils#class-checkstatus) when both clocks differ.

        """
        if not isinstance(diff_threshold, int):
            raise exceptions.WrongDataTypeException(
                f"[diff_threshold] should be of type [int] but is of type [{type(diff_threshold)}]."
            )

        result = CheckResult()

        mp_clock = self._node.get_mp_clock()
        dp_clock = self._node.get_dp_clock()

        time_fluctuation = abs((mp_clock - dp_clock).total_seconds())
        if time_fluctuation > diff_threshold:
            result.reason = f"The data plane clock and management clock are different by {time_fluctuation} seconds."
        else:
            result.status = CheckStatus.SUCCESS

        return result

    def check_ssl_cert_requirements(self, rsa: dict = {}, ecdsa: dict = {}) -> CheckResult:
        """Check if the certificates' keys meet minimum size requirements.

        This method loops over all certificates installed on a device and compares certificate's properties with the ones
        provided in input parameters. There are two parameters available, one describing `RSA` certificate requirements, the
        other for `ECDSA` certificates. Both parameters are dictionaries accepting the following keys:

        - `hash_method` - a minimum (from security perspective) required hashing method,
        - `key_size` - a minimum size of a key.

        # Parameters

        rsa (dict, optional): A dictionary describing minimum security requirements of a `RSA` certificate. Default values \
            for the certificate requirements are as follows:

            - `hash_method` - `SHA256`,
            - `key_size` - `2048`.

        ecdsa (dict, optional): A dictionary describing minimum security requirements of a `ECDSA` certificate. Default values \
        for the certificate requirements are as follows:

            - `hash_method` - `SHA256`,
            - `key_size` - `256`.

        # Returns

        CheckResult: Object of [`CheckResult`](/panos/docs/panos-upgrade-assurance/api/utils#class-checkresult) class taking \
            value of:

        * [`CheckStatus.SUCCESS`](/panos/docs/panos-upgrade-assurance/api/utils#class-checkstatus) when all certs meet the size
            requirements.
        * [`CheckStatus.FAIL`](/panos/docs/panos-upgrade-assurance/api/utils#class-checkstatus) if a least one cert
            does not meet the requirements - certificate names with their current sizes are provided in `CheckResult.reason`
            property.
        * [`CheckStatus.SKIPPED`](/panos/docs/panos-upgrade-assurance/api/utils#class-checkstatus) when device does not have
            certificates installed.
        * [`CheckStatus.ERROR`](/panos/docs/panos-upgrade-assurance/api/utils#class-checkstatus) when the certificate's
            properties (installed or required) are not supported.

        """
        result = CheckResult()

        allowed_keys = ["hash_method", "key_size"]

        if not all(key in allowed_keys for key in rsa.keys()):
            raise exceptions.UnknownParameterException(
                f"Unknown configuration parameter(s) found in the `rsa` dictionary: {', '.join(rsa.keys())}."
            )
        if not all(key in allowed_keys for key in ecdsa.keys()):
            raise exceptions.UnknownParameterException(
                f"Unknown configuration parameter(s) found in the `ecdsa` dictionary: {', '.join(ecdsa.keys())}."
            )

        certificates = self._node.get_certificates()
        if not certificates:
            result.status = CheckStatus.SKIPPED
            result.reason = "No certificates installed on device."
            return result

        rsa_min_hash_method = rsa.get("hash_method", "sha256").upper()
        if rsa_min_hash_method in [member.name for member in SupportedHashes]:
            rsa_min_hash = SupportedHashes[rsa_min_hash_method]
        else:
            result.status = CheckStatus.ERROR
            result.reason = f"The provided minimum RSA hashing method ({rsa_min_hash_method}) is not supported."
            return result

        ecdsa_min_hash_method = ecdsa.get("hash_method", "sha256").upper()
        if ecdsa_min_hash_method in [member.name for member in SupportedHashes]:
            ecdsa_min_hash = SupportedHashes[ecdsa_min_hash_method]
        else:
            result.status = CheckStatus.ERROR
            result.reason = f"The provided minimum ECDSA hashing method ({ecdsa_min_hash_method}) is not supported."
            return result

        rsa_min_key_size = rsa.get("key_size", 2048)
        if not (isinstance(rsa_min_key_size, int) and rsa_min_key_size > 0):
            result.status = CheckStatus.ERROR
            result.reason = "The provided minimum RSA key size should be an integer greater than 0."
            return result

        ecdsa_min_key_size = ecdsa.get("key_size", 256)
        if not (isinstance(ecdsa_min_key_size, int) and ecdsa_min_key_size > 0):
            result.status = CheckStatus.ERROR
            result.reason = "The provided minimum ECDSA key size should be an integer greater than 0."
            return result

        failed_certs = []
        for cert_name, certificate in certificates.items():
            cert = oSSL.load_certificate(oSSL.FILETYPE_PEM, certificate["public-key"])

            cert_key_size = cert.get_pubkey().bits()

            cert_algorithm = certificate["algorithm"]
            if cert_algorithm not in ["RSA", "EC"]:
                result.status = CheckStatus.ERROR
                result.reason = f"Failed for certificate: {cert_name}: unknown algorithm {cert_algorithm}."
                return result

            cert_hash_method = cert.to_cryptography().signature_hash_algorithm.name.upper()
            if cert_hash_method in [member.name for member in SupportedHashes]:
                cert_hash = SupportedHashes[cert_hash_method]
            else:
                result.status = CheckStatus.ERROR
                result.reason = (
                    f"The certificate's hashing method ({cert_hash_method}) is not supported? Please check the device."
                )
                return result

            if (cert_key_size < (rsa_min_key_size if cert_algorithm == "RSA" else ecdsa_min_key_size)) or (
                cert_hash.value < (rsa_min_hash.value if cert_algorithm == "RSA" else ecdsa_min_hash.value)
            ):
                failed_certs.append(f"{cert_name} (size: {cert_key_size}, hash: {cert_hash_method})")

        if failed_certs:
            result.reason = f"Following certificates do not meet required criteria: {', '.join(failed_certs)}."
            return result

        result.status = CheckStatus.SUCCESS
        return result

<<<<<<< HEAD
    def _calculate_schedule_time_diff(self, now_dt: datetime, schedule_type: str, schedule: dict) -> (int, str):
        """A method that calculates the time distance between two `datetime` objects.

        :::note
        This method is used only by [`CheckFirewall.check_scheduled_updates()`](/panos/docs/panos-upgrade-assurance/api/check_firewall#checkfirewallcheck_scheduled_updates) method and it expects some information
        to be already available.
        :::

        # Parameters

        now_dt (datetime): A `datetime` object representing the current moment in time.
        schedule_type (str): A schedule type returned by PanOS, can be one of: `every-*`, `hourly`, `daily`, `weekly`,
            `real-time`.
        schedule (dict): Value of the `recurring` key in the API response, see [`FirewallProxy.get_update_schedules()`](/panos/docs/panos-upgrade-assurance/api/firewall_proxy#firewallproxyget_update_schedules)
            documentation for details.

        # Raises

        MalformedResponseException: Thrown then the `schedule_type` is not recognizable.

        # Returns

        tuple(int, str): A tuple containing the calculated time difference (in minutes) and human-readable description.

        """
        time_distance = 0
        details = "unsupported schedule type"

        if schedule_type == "daily":
            occurrence = schedule["at"]
            next_occurrence = datetime.strptime(f"{str(now_dt.date())} {occurrence}", "%Y-%m-%d %H:%M")

            if now_dt > next_occurrence:
                next_occurrence = next_occurrence + timedelta(days=1)
            diff = next_occurrence - now_dt
            time_distance = floor(diff.total_seconds() / 60)
            details = f"at {next_occurrence.time()}"

        elif schedule_type == "hourly":
            time_distance = 60
            details = "every hour"
        elif schedule_type == "weekly":
            occurrence_time = schedule["at"]
            occurrence_day = schedule["day-of-week"]
            occurrence_wday = time.strptime(occurrence_day, "%A").tm_wday
            now_wday = now_dt.weekday()

            diff_days = (0 if occurrence_wday >= now_wday else 7) + occurrence_wday - now_wday
            next_occurrence_date = (now_dt + timedelta(days=diff_days)).date()
            next_occurrence = datetime.strptime(f"{str(next_occurrence_date)} {occurrence_time}", "%Y-%m-%d %H:%M")

            if now_dt > next_occurrence:
                next_occurrence = next_occurrence + timedelta(days=7)
            diff = next_occurrence - now_dt
            time_distance = floor(diff.total_seconds() / 60)
            details = f"in {str(diff).split('.')[0]}"

        elif schedule_type.split("-")[0] == "every":
            if schedule_type.split("-")[1] == "min":
                time_distance = 1
                details = "every minute"
            elif schedule_type.split("-")[1] == "hour":
                time_distance = 60
                details = "every hour"
            elif schedule_type.split("-")[1].isnumeric():
                time_distance = int(schedule_type.split("-")[1])
                details = f"every {time_distance} minutes"
            else:
                raise exceptions.MalformedResponseException(f"Unknown schedule type: {schedule_type}.")
        elif schedule_type == "real-time":
            details = "unpredictable (real-time)"
        else:
            raise exceptions.MalformedResponseException(f"Unknown schedule type: {schedule_type}.")

        return time_distance, details

    def check_scheduled_updates(self, test_window: int = 60) -> CheckResult:
        """Check if any Dynamic Update job is scheduled to run within the specified time window.

        # Parameters

        test_window (int, optional): (defaults to 60 minutes). A time window in minutes to look for an update job occurrence.
            Has to be a value between `60` and `10080` (1 week equivalent). The time window is calculated based on the device's
            local time (taken from the management plane).

        # Raises

        MalformedResponseException: Thrown in case API response does not meet expectations.
=======
    def check_non_finished_jobs(self) -> CheckResult:
        """Check for any job with status different than FIN.
>>>>>>> 1107dc49

        # Returns

        CheckResult: Object of [`CheckResult`](/panos/docs/panos-upgrade-assurance/api/utils#class-checkresult) class taking \
            value of:

<<<<<<< HEAD
        * [`CheckStatus.SUCCESS`](/panos/docs/panos-upgrade-assurance/api/utils#class-checkstatus) when there is no update job
            planned within the test time window.
        * [`CheckStatus.FAIL`](/panos/docs/panos-upgrade-assurance/api/utils#class-checkstatus) otherwise, `CheckResult.reason`
            field contains information about the planned jobs with next occurrence time provided if possible.
        * [`CheckStatus.ERROR`](/panos/docs/panos-upgrade-assurance/api/utils#class-checkstatus) when the `test_window` parameter
            does not meet criteria.

        """
        if not isinstance(test_window, int):
            raise exceptions.WrongDataTypeException(
                f"The test_windows parameter should be of type <class int>, got {type(test_window)} instead."
            )

        result = CheckResult()

        mp_now = self._node.get_mp_clock()

        schedules = self._node.get_update_schedules()
        if not schedules:
            result.status = CheckStatus.SKIPPED
            result.reason = "No scheduled job present on the device."
            return result

        if test_window < 60:
            result.status = CheckStatus.ERROR
            result.reason = "Schedules test window is below the supported, safe minimum of 60 minutes."
            return result
        if test_window > 10080:
            result.status = CheckStatus.ERROR
            result.reason = "Schedules test window is set to over 1 week. This test will always fail."
            return result

        schedules_in_window = []
        for name, schedule in schedules.items():
            if "recurring" not in schedule.keys():
                raise exceptions.MalformedResponseException(f"Schedule {name} has malformed configuration, missing a schedule..")
            if len(schedule) != 1:
                raise exceptions.MalformedResponseException(f"Schedule {name} has malformed configuration: {schedule}")

            schedule_details = schedule["recurring"]

            if "sync-to-peer" in schedule_details:
                schedule_details.pop("sync-to-peer")

            if "none" not in schedule_details:
                time_distance, details = self._calculate_schedule_time_diff(
                    now_dt=mp_now,
                    schedule_type=next(iter(schedule_details.keys())),
                    schedule=next(iter(schedule_details.values())),
                )
                if time_distance <= test_window:
                    schedules_in_window.append(f"{name} ({details})")

        if schedules_in_window:
            result.reason = f"Following schedules fall into test window: {', '.join(schedules_in_window)}."
            return result

        result.status = CheckStatus.SUCCESS

        return result

=======
        * [`CheckStatus.SUCCESS`](/panos/docs/panos-upgrade-assurance/api/utils#class-checkstatus) when all jobs are in FIN state.
        * [`CheckStatus.FAIL`](/panos/docs/panos-upgrade-assurance/api/utils#class-checkstatus) otherwise, `CheckResult.reason`
            field contains information about the 1<sup>st</sup> job found with status different than FIN (job ID and the actual
            status).
        * [`CheckStatus.SKIPPED`](/panos/docs/panos-upgrade-assurance/api/utils#class-checkstatus) when there are no jobs on a
            device.

        """
        result = CheckResult()

        all_jobs = self._node.get_jobs()

        if all_jobs:
            for jid, job in all_jobs.items():
                if job["status"] != "FIN":
                    result.reason = f"At least one job (ID={jid}) is not in finished state (state={job['status']})."
                    return result
            result.status = CheckStatus.SUCCESS
            return result
        else:
            result.status = CheckStatus.SKIPPED
            result.reason = "No jobs found on device. This is unusual, please investigate."
            return result

>>>>>>> 1107dc49
    def get_content_db_version(self) -> Dict[str, str]:
        """Get Content DB version.

        # Returns

        dict(str): To keep the standard of all `get` methods returning a dictionary this value is also returned as a dictionary \
            in the following format:

        ```python showLineNumbers
        {
            'version': 'xxxx-yyyy'
        }
        ```

        """
        return {"version": self._node.get_content_db_version()}

    def get_ip_sec_tunnels(self) -> Dict[str, dict]:
        """Extract information about IPSEC tunnels from all tunnel data retrieved from a device.

        # Returns

        dict: Currently configured IPSEC tunnels. The returned value is similar to the example below. It can differ though \
            depending on the version of PanOS:

        ```python showLineNumbers title="Example"
        {
            "tunnel_name": {
                "peerip": "10.26.129.5",
                "name": "tunnel_name",
                "outer-if": "ethernet1/2",
                "gwid": "1",
                "localip": "0.0.0.0",
                "state": "init",
                "inner-if": "tunnel.1",
                "mon": "off",
                "owner": "1",
                "id": "1"
            }
        }
        ```

        """
        return self._node.get_tunnels().get("IPSec", {})

    def run_readiness_checks(
        self,
        checks_configuration: Optional[List[Union[str, dict]]] = None,
        report_style: bool = False,
    ) -> Union[Dict[str, dict], Dict[str, str]]:
        """Run readiness checks.

        This method provides a convenient way of running readiness checks methods. For details on configuration see
        [readiness checks](/panos/docs/panos-upgrade-assurance/configuration-details#readiness-checks) documentation.

        # Parameters

        checks_configuration (list(str,dict), optional): (defaults to `None`) List of readiness checks to run.
        report_style (bool): (defaults to `False`) Changes the output to more descriptive. Can be used when generating a report
            from the checks.

        # Raises

        WrongDataTypeException: An exception is raised when the configuration is in a data type different then `str` or `dict`.

        # Returns

        dict: Results of all configured checks.

        """
        result = {}
        checks_list = ConfigParser(
            valid_elements=set(self._check_method_mapping.keys()),
            requested_config=checks_configuration,
        ).prepare_config()

        for check in checks_list:
            if isinstance(check, dict):
                check_type, check_config = next(iter(check.items()))
                if check_config is None:
                    check_config = {}
            elif isinstance(check, str):
                check_type, check_config = check, {}
            else:
                raise exceptions.WrongDataTypeException(
                    f"Wrong configuration format for check: {check}."
                )  # NOTE checks are already validated in ConfigParser._extrac_element_name - this is never executed.

            check_result = self._check_method_mapping[check_type](
                **check_config
            )  # (**) would pass dict config values as separate parameters to method.
            result[check_type] = str(check_result) if report_style else {"state": bool(check_result), "reason": str(check_result)}

        return result

    def run_snapshots(self, snapshots_config: Optional[List[Union[str, dict]]] = None) -> Dict[str, dict]:
        """Run snapshots of different firewall areas states.

        This method provides a convenient way of running snapshots of a device state. For details on configuration see
        [state snapshots](/panos/docs/panos-upgrade-assurance/configuration-details#state-snapshots) documentation.

        # Parameters

        snapshots_config (list(str), optional): (defaults to `None`) Defines snapshots of which areas will be taken.

        # Raises

        WrongDataTypeException: An exception is raised when the configuration in a data type is different than in a string.

        # Returns

        dict: The results of the executed snapshots.

        """
        result = {}
        snaps_list = ConfigParser(
            valid_elements=set(self._snapshot_method_mapping.keys()),
            requested_config=snapshots_config,
        ).prepare_config()

        for snap_type in snaps_list:
            if not isinstance(snap_type, str):
                raise exceptions.WrongDataTypeException(f"Wrong configuration format for snapshot: {snap_type}.")

            result[snap_type] = self._snapshot_method_mapping[snap_type]()

        return result<|MERGE_RESOLUTION|>--- conflicted
+++ resolved
@@ -95,11 +95,8 @@
             CheckType.FREE_DISK_SPACE: self.check_free_disk_space,
             CheckType.MP_DP_CLOCK_SYNC: self.check_mp_dp_sync,
             CheckType.CERTS: self.check_ssl_cert_requirements,
-<<<<<<< HEAD
             CheckType.UPDATES: self.check_scheduled_updates,
-=======
             CheckType.JOBS: self.check_non_finished_jobs,
->>>>>>> 1107dc49
         }
         if not skip_force_locale:
             locale.setlocale(
@@ -867,7 +864,6 @@
         result.status = CheckStatus.SUCCESS
         return result
 
-<<<<<<< HEAD
     def _calculate_schedule_time_diff(self, now_dt: datetime, schedule_type: str, schedule: dict) -> (int, str):
         """A method that calculates the time distance between two `datetime` objects.
 
@@ -956,17 +952,12 @@
         # Raises
 
         MalformedResponseException: Thrown in case API response does not meet expectations.
-=======
-    def check_non_finished_jobs(self) -> CheckResult:
-        """Check for any job with status different than FIN.
->>>>>>> 1107dc49
 
         # Returns
 
         CheckResult: Object of [`CheckResult`](/panos/docs/panos-upgrade-assurance/api/utils#class-checkresult) class taking \
             value of:
 
-<<<<<<< HEAD
         * [`CheckStatus.SUCCESS`](/panos/docs/panos-upgrade-assurance/api/utils#class-checkstatus) when there is no update job
             planned within the test time window.
         * [`CheckStatus.FAIL`](/panos/docs/panos-upgrade-assurance/api/utils#class-checkstatus) otherwise, `CheckResult.reason`
@@ -1028,7 +1019,14 @@
 
         return result
 
-=======
+    def check_non_finished_jobs(self) -> CheckResult:
+        """Check for any job with status different than FIN.
+
+        # Returns
+
+        CheckResult: Object of [`CheckResult`](/panos/docs/panos-upgrade-assurance/api/utils#class-checkresult) class taking \
+            value of:
+
         * [`CheckStatus.SUCCESS`](/panos/docs/panos-upgrade-assurance/api/utils#class-checkstatus) when all jobs are in FIN state.
         * [`CheckStatus.FAIL`](/panos/docs/panos-upgrade-assurance/api/utils#class-checkstatus) otherwise, `CheckResult.reason`
             field contains information about the 1<sup>st</sup> job found with status different than FIN (job ID and the actual
@@ -1053,7 +1051,6 @@
             result.reason = "No jobs found on device. This is unusual, please investigate."
             return result
 
->>>>>>> 1107dc49
     def get_content_db_version(self) -> Dict[str, str]:
         """Get Content DB version.
 
