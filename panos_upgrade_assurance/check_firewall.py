--- conflicted
+++ resolved
@@ -14,35 +14,7 @@
 from panos_upgrade_assurance.firewall_proxy import FirewallProxy
 from panos_upgrade_assurance import exceptions
 from panos import PanOSVersion
-<<<<<<< HEAD
-from panos.errors import PanDeviceXapiError
 from OpenSSL import crypto as oSSL
-
-
-class ContentDBVersionInFutureException(Exception):
-    """Used when the installed Content DB version is newer than the latest available version."""
-
-    pass
-
-
-class WrongDataTypeException(Exception):
-    """Used when passed configuration does not meet the data type requirements."""
-
-    pass
-
-
-class ImageVersionNotAvailableException(Exception):
-    """Used when requested image version is not available for downloading."""
-
-    pass
-
-
-class UpdateServerConnectivityException(Exception):
-    """Used when connection to the Update Server cannot be established."""
-
-    pass
-=======
->>>>>>> 8fa75fad
 
 
 class CheckFirewall:
