from typing import Optional, Union, List, Dict
from math import ceil
from datetime import datetime
import locale

from panos_upgrade_assurance.utils import (
    CheckResult,
    ConfigParser,
    interpret_yes_no,
    CheckType,
    SnapType,
    CheckStatus,
)
from panos_upgrade_assurance.firewall_proxy import FirewallProxy
from panos_upgrade_assurance import exceptions
from panos import PanOSVersion


class CheckFirewall:
    """Class responsible for running readiness checks and creating Firewall state snapshots.

    This class is designed to:

    * run one or more [`FirewallProxy`](/panos/docs/panos-upgrade-assurance/api/firewall_proxy#class-firewallproxy) class methods,
    * gather and interpret results,
    * present results.

    It is split into two parts responsible for:

    1. running readiness checks, all methods related to this functionality are prefixed with `check_`,
    2. running state snapshots, all methods related to this functionality are prefixed with `get_`, although usually the
        [`FirewallProxy`](/panos/docs/panos-upgrade-assurance/api/firewall_proxy#class-firewallproxy) methods are run directly.

    Although it is possible to run the methods directly, the preferred way is to run them through one of the following `run`
        methods:

    * [`run_readiness_checks()`](#checkfirewallrun_readiness_checks) is responsible for running specified readiness checks,
    * [`run_snapshots()`](#checkfirewallrun_snapshots) is responsible for getting a snapshot of specified device areas.

    # Attributes

    _snapshot_method_mapping (dict): Internal variable containing a map of all valid snapshot types mapped to the specific
        methods.

        This mapping is used to verify the requested snapshot types and to map the snapshot with an actual method that
        will eventually run. Keys in this dictionary are snapshot names as defined in the
        [`SnapType`](/panos/docs/panos-upgrade-assurance/api/utils#class-snaptype) class, values are references to methods that
        will be run.

    _check_method_mapping (dict): Internal variable containing the map of all valid check types mapped to the specific methods.

        This mapping is used to verify requested check types and to map a check with an actual method that will be eventually run.
        Keys in this dictionary are check names as defined in the
        [`CheckType`](/panos/docs/panos-upgrade-assurance/api/utils#class-checktype) class, values are references to methods that
        will be run.

    """

    def __init__(self, node: FirewallProxy) -> None:
        """CheckFirewall constructor.

        # Parameters

        node (FirewallProxy): Object representing a device against which checks and/or snapshots are run. See
            [`FirewallProxy`](/panos/docs/panos-upgrade-assurance/api/firewall_proxy#class-firewallproxy) class' documentation.

        """
        self._node = node
        self._snapshot_method_mapping = {
            SnapType.NICS: self._node.get_nics,
            SnapType.ROUTES: self._node.get_routes,
            SnapType.LICENSE: self._node.get_licenses,
            SnapType.ARP_TABLE: self._node.get_arp_table,
            SnapType.CONTENT_VERSION: self.get_content_db_version,
            SnapType.SESSION_STATS: self._node.get_session_stats,
            SnapType.IPSEC_TUNNELS: self.get_ip_sec_tunnels,
        }

        self._check_method_mapping = {
            CheckType.PANORAMA: self.check_panorama_connectivity,
            CheckType.HA: self.check_ha_status,
            CheckType.NTP_SYNC: self.check_ntp_synchronization,
            CheckType.CANDIDATE_CONFIG: self.check_pending_changes,
            CheckType.EXPIRED_LICENSES: self.check_expired_licenses,
            CheckType.ACTIVE_SUPPORT: self.check_active_support_license,
            CheckType.CONTENT_VERSION: self.check_content_version,
            CheckType.SESSION_EXIST: self.check_critical_session,
            CheckType.ARP_ENTRY_EXIST: self.check_arp_entry,
            CheckType.IPSEC_TUNNEL_STATUS: self.check_ipsec_tunnel_status,
            CheckType.FREE_DISK_SPACE: self.check_free_disk_space,
            CheckType.MP_DP_CLOCK_SYNC: self.check_mp_dp_sync,
        }
        locale.setlocale(
            locale.LC_ALL, "en_US.UTF-8"
        )  # force locale for datetime string parsing when non-English locale is set on host

    def check_pending_changes(self) -> CheckResult:
        """Check if there are pending changes on device.

        It checks two states:

        1. if there is full commit required on the device,
        2. if not, if there is a candidate config pending on a device.

        # Returns

        CheckResult: Object of [`CheckResult`](/panos/docs/panos-upgrade-assurance/api/utils#class-checkresult) class \
            representing the result of the content version check:

        * [`CheckStatus.SUCCESS`](/panos/docs/panos-upgrade-assurance/api/utils#class-checkstatus) if there is no pending
            configuration,
        * [`CheckStatus.FAIL`](/panos/docs/panos-upgrade-assurance/api/utils#class-checkstatus) otherwise.

        """
        if self._node.is_full_commit_required():
            return CheckResult(reason="Full commit required on device.")
        else:
            if self._node.is_pending_changes():
                return CheckResult(reason="Pending changes found on device.")
            else:
                return CheckResult(status=CheckStatus.SUCCESS)

    def check_panorama_connectivity(self) -> CheckResult:
        """Check connectivity with the Panorama service.

        # Returns

        CheckResult: Object of [`CheckResult`](/panos/docs/panos-upgrade-assurance/api/utils#class-checkresult) class \
            representing a state of Panorama connection:

        * [`CheckStatus.SUCCESS`](/panos/docs/panos-upgrade-assurance/api/utils#class-checkstatus) when device is connected to
            Panorama,
        * [`CheckStatus.FAIL`](/panos/docs/panos-upgrade-assurance/api/utils#class-checkstatus) otherwise,
        * [`CheckStatus.ERROR`](/panos/docs/panos-upgrade-assurance/api/utils#class-checkstatus) is returned when no Panorama
            configuration is found.

        """

        if self._node.is_panorama_configured():
            if self._node.is_panorama_connected():
                return CheckResult(status=CheckStatus.SUCCESS)
            else:
                return CheckResult(reason="Device not connected to Panorama.")
        else:
            return CheckResult(status=CheckStatus.ERROR, reason="Device not configured with Panorama.")

    def check_ha_status(
        self,
        skip_config_sync: Optional[bool] = False,
        ignore_non_functional: Optional[bool] = False,
    ) -> CheckResult:
        """Checks HA pair status from the perspective of the current device.

        Currently, only Active-Passive configuration is supported.

        # Parameters

<<<<<<< HEAD
        skip_config_sync (bool, optional): (defaults to `False`) Use with caution, when set to `True` will skip checking if
            configuration is synchronized between nodes. Helpful when verifying a state of a partially upgraded HA pair.
=======
        skip_config_sync (bool, optional): (defaults to `False`) Use with caution, when set to `True` will skip checking if configuration is synchronized between nodes. Helpful when verifying a state of a partially upgraded HA pair.
        ignore_non_functional (bool, optional): (defaults to `False`) Use with caution, when set to `True` will ignore if device state is \"non-functional\" on one of the nodes. Helpful when verifying a state of a partially upgraded HA pair with vmseries plugin version mismatch.
>>>>>>> 0330e7e7

        # Returns

        CheckResult: Object of [`CheckResult`](/panos/docs/panos-upgrade-assurance/api/utils#class-checkresult) class \
            representing results of HA pair status inspection:

        * [`CheckStatus.SUCCESS`](/panos/docs/panos-upgrade-assurance/api/utils#class-checkstatus) when pair is configured
            correctly,
        * [`CheckStatus.FAIL`](/panos/docs/panos-upgrade-assurance/api/utils#class-checkstatus) otherwise,
        * [`CheckStatus.ERROR`](/panos/docs/panos-upgrade-assurance/api/utils#class-checkstatus) is returned when device is not a
            member of an HA pair or the pair is not in Active-Passive configuration.

        """
        states = (
            ("active", "passive")
            if not ignore_non_functional
            else ("active", "passive", "non-functional")
        )

        ha_config = self._node.get_ha_configuration()
        result = CheckResult()

        if interpret_yes_no(ha_config["enabled"]):
            ha_pair = ha_config["group"]

            if ha_pair["mode"] != "Active-Passive":
                result.status = CheckStatus.ERROR
                result.reason = "HA pair is not in Active-Passive mode."

            elif ha_pair["local-info"]["state"] not in states:
                result.reason = "Local device is not in active or passive state."

            elif ha_pair["peer-info"]["state"] not in states:
                result.reason = "Peer device is not in active or passive state."

            elif ha_pair["local-info"]["state"] == ha_pair["peer-info"]["state"]:
                result.status = CheckStatus.ERROR
                result.reason = f"Both devices have the same state: {ha_pair['local-info']['state']}."

            elif (
                not skip_config_sync
                and interpret_yes_no(ha_pair["running-sync-enabled"])
                and ha_pair["running-sync"] != "synchronized"
            ):
                result.status = CheckStatus.ERROR
                result.reason = "Device configuration is not synchronized between the nodes."

            else:
                result.status = CheckStatus.SUCCESS
        else:
            result.reason = "Device is not a member of an HA pair."
            result.status = CheckStatus.ERROR

        return result

<<<<<<< HEAD
    def check_is_ha_active(self, skip_config_sync: Optional[bool] = False) -> CheckResult:
=======
    def check_is_ha_active(
        self,
        skip_config_sync: Optional[bool] = False,
        ignore_non_functional: Optional[bool] = False,
    ) -> CheckResult:
>>>>>>> 0330e7e7
        """Checks whether this is an active node of an HA pair.

        Before checking the state of the current device, the [`check_ha_status()`](#checkfirewallcheck_ha_status) method is run.
        If this method does not end with
        [`CheckStatus.SUCCESS`](/panos/docs/panos-upgrade-assurance/api/utils#class-checkstatus), its return value is passed as
        the result of [`check_is_ha_active()`](#checkfirewallcheck_is_ha_active).

        Detailed results matrix looks like this

        - [`CheckStatus.SUCCESS`](/panos/docs/panos-upgrade-assurance/api/utils#class-checkstatus) the actual state of the device
            in an HA pair is checked, if the state is

            - active - [`CheckStatus.SUCCESS`](/panos/docs/panos-upgrade-assurance/api/utils#class-checkstatus) is returned,
            - passive - [`CheckStatus.FAIL`](/panos/docs/panos-upgrade-assurance/api/utils#class-checkstatus) is returned,


        - anything else than [`CheckStatus.SUCCESS`](/panos/docs/panos-upgrade-assurance/api/utils#class-checkstatus), the
        [`check_ha_status()`](#checkfirewallcheck_ha_status) return value is passed as a return value of this method.


        # Parameters

<<<<<<< HEAD
        skip_config_sync (bool, optional): (defaults to `False`) Use with caution, when set to `True` will skip checking if
        configuration is synchronized between nodes. Helpful when working with a partially upgraded HA pair.
=======
        skip_config_sync (bool, optional): (defaults to `False`) Use with caution, when set to `True` will skip checking if configuration is synchronized between nodes. Helpful when working with a partially upgraded HA pair.
        ignore_non_functional (bool, optional): (defaults to `False`) Use with caution, when set to `True` will ignore if device state is \"non-functional\" on one of the nodes. Helpful when verifying a state of a partially upgraded HA pair with vmseries plugin version mismatch.
>>>>>>> 0330e7e7

        # Returns

        CheckResult: Boolean information reflecting the state of the device.

        """
        ha_status = self.check_ha_status(
            skip_config_sync=skip_config_sync,
            ignore_non_functional=ignore_non_functional,
        )
        if ha_status:
            ha_config = self._node.get_ha_configuration()
            result = CheckResult()
            if ha_config["group"]["local-info"]["state"] == "active":
                result.status = CheckStatus.SUCCESS
            else:
                result.reason = f"Node state is: {ha_config['group']['local-info']['state']}."
            return result
        else:
            return ha_status

    def check_expired_licenses(self, skip_licenses: Optional[list] = []) -> CheckResult:
        """Check if any license is expired.

        # Parameters

        skip_licenses (list, optional): (defaults to `[]`) List of license names that should be skipped during the check.

        # Raises

        WrongDataTypeException: Raised when `skip_licenses` is not type of `list`.

        # Returns

        CheckResult: Object of [`CheckResult`](/panos/docs/panos-upgrade-assurance/api/utils#class-checkresult) class taking \
            value of:

        * [`CheckStatus.SUCCESS`](/panos/docs/panos-upgrade-assurance/api/utils#class-checkstatus) if no license is expired,
        * [`CheckStatus.FAIL`](/panos/docs/panos-upgrade-assurance/api/utils#class-checkstatus) otherwise
        * [`CheckStatus.ERROR`](/panos/docs/panos-upgrade-assurance/api/utils#class-checkstatus) when there is not license
        information available in the API response.

        """
        if not isinstance(skip_licenses, list):
            raise exceptions.WrongDataTypeException(f"The skip_licenses variable is a {type(skip_licenses)} but should be a list")

        result = CheckResult()
        try:
            licenses = self._node.get_licenses()
        except exceptions.DeviceNotLicensedException as exp:
            result.status = CheckStatus.ERROR
            result.reason = str(exp)
            return result

        expired_licenses = ""
        for lic, value in licenses.items():
            if lic not in skip_licenses:
                if interpret_yes_no(value["expired"]):
                    expired_licenses += f"{lic}, "

        if expired_licenses:
            result.reason = f"Found expired licenses:  {expired_licenses[:-2]}."
        else:
            result.status = CheckStatus.SUCCESS

        return result

    def check_active_support_license(self) -> CheckResult:
        """Check active support license with update server.

        # Returns

        dict: Object of [`CheckResult`](/panos/docs/panos-upgrade-assurance/api/utils#class-checkresult) class taking value of:

        - [`CheckStatus.SUCCESS`](/panos/docs/panos-upgrade-assurance/api/utils#class-checkstatus) if the support license is not
            expired,
        - [`CheckStatus.FAIL`](/panos/docs/panos-upgrade-assurance/api/utils#class-checkstatus) otherwise,
        - [`CheckStatus.ERROR`](/panos/docs/panos-upgrade-assurance/api/utils#class-checkstatus) when no information cannot be
        retrieved or found in the API response.

        """

        result = CheckResult()

        try:
            self._node.get_licenses()
        except exceptions.DeviceNotLicensedException as exp:
            result.status = CheckStatus.ERROR
            result.reason = str(exp)
            return result

        try:
            support_license = self._node.get_support_license()
        except exceptions.UpdateServerConnectivityException:  # raised when connectivity timeouts
            result.reason = "Can not reach update servers to check active support license."
            result.status = CheckStatus.ERROR
            return result

        if not support_license.get("support_expiry_date"):  # if None or empty string
            result.reason = "No ExpiryDate found for support license."
            result.status = CheckStatus.ERROR
            return result

        dt_expiry = datetime.strptime(support_license["support_expiry_date"], "%B %d, %Y")
        dt_today = datetime.now()

        if dt_expiry < dt_today:
            result.reason = "Support License expired."
        else:
            result.status = CheckStatus.SUCCESS

        return result

    def check_critical_session(
        self,
        source: Optional[str] = None,
        destination: Optional[str] = None,
        dest_port: Optional[Union[str, int]] = None,
    ) -> CheckResult:
        """Check if a critical session is present in the sessions table.

        # Parameters

        source (str, optional): (defaults to `None`) Source IPv4 address for the examined session.
        destination (str, optional): (defaults to `None`) Destination IPv4 address for the examined session.
        dest_port (int, str, optional): (defaults to `None`) Destination port value. This should be an integer value, but string
        representations such as `"8080"` are also accepted.

        # Returns

        CheckResult: Object of [`CheckResult`](/panos/docs/panos-upgrade-assurance/api/utils#class-checkresult) class taking \
            value of:

        * [`CheckStatus.SUCCESS`](/panos/docs/panos-upgrade-assurance/api/utils#class-checkstatus) if a session is found in the
        sessions table,
        * [`CheckStatus.FAIL`](/panos/docs/panos-upgrade-assurance/api/utils#class-checkstatus) otherwise,
        * [`CheckStatus.SKIPPED`](/panos/docs/panos-upgrade-assurance/api/utils#class-checkstatus) when no config is passed,
        * [`CheckStatus.ERROR`](/panos/docs/panos-upgrade-assurance/api/utils#class-checkstatus) if the session table is empty.

        """

        result = CheckResult()

        if None in [source, destination, dest_port]:
            result.reason = "Missing critical session description. Failing check."
            result.status = CheckStatus.SKIPPED
            return result

        sessions = self._node.get_sessions()
        if not sessions:
            result.reason = "Device's session table is empty."
            result.status = CheckStatus.ERROR
            return result

        for session in sessions:
            source_check = session["source"] == source
            destination_check = session["xdst"] == destination
            port_check = session["dport"] == str(dest_port)
            if all((source_check, destination_check, port_check)):
                result.status = CheckStatus.SUCCESS
                return result

        result.reason = "Session not found in session table."
        return result

    def check_content_version(self, version: Optional[str] = None) -> CheckResult:
        """Verify installed version of the Content Database.

        This method runs in two modes:

        * w/o any configuration - checks if the latest version of the Content DB is installed.
        * with specific version passed - verifies if the installed Content DB is at least equal.

        # Parameters

        version (str, optional): (defaults to `None`) Target version of the content DB.

        # Returns
        CheckResult: Object of [`CheckResult`](/panos/docs/panos-upgrade-assurance/api/utils#class-checkresult) class taking \
            value off:

        * [`CheckStatus.SUCCESS`](/panos/docs/panos-upgrade-assurance/api/utils#class-checkstatus) when the installed Content DB
            met the requirements.
        * [`CheckStatus.FAIL`](/panos/docs/panos-upgrade-assurance/api/utils#class-checkstatus) when it did not.

        """
        result = CheckResult()

        try:
            required_version = version if version else self._node.get_latest_available_content_version()
        except exceptions.ContentDBVersionsFormatException as exp:
            result.reason = str(exp)
            result.status = CheckStatus.ERROR
            return result

        installed_version = self._node.get_content_db_version()

        if required_version == installed_version:
            result.status = CheckStatus.SUCCESS
        else:
            exception_text = f"Wrong data returned from device, installed version ({installed_version}) is higher than the required_version available ({required_version})."
            conditional_success_text = (
                f"Installed content DB version ({installed_version}) is higher than the requested one ({required_version})."
            )

            # we already know that the versions are different, so as a default result we assume FAILED
            # now let's handle corner cases
            if int(required_version.split("-")[0]) < int(installed_version.split("-")[0]):
                # if the passed required version is higher that the installed then we assume the test passed
                # this is a type of a test where we look for the minimum version
                if version:
                    result.status = CheckStatus.SUCCESS
                    result.reason = conditional_success_text
                else:
                    # in case where no version was passed we treat this situation as an exception
                    # latest version cannot by lower than the installed one.
                    result.status = CheckStatus.ERROR
                    result.reason = exception_text

            elif int(required_version.split("-")[0]) == int(installed_version.split("-")[0]):
                # majors the same, compare minors assuming the same logic we used for majors
                if int(required_version.split("-")[1]) < int(installed_version.split("-")[1]):
                    if version:
                        result.status = CheckStatus.SUCCESS
                        result.reason = conditional_success_text
                    else:
                        result.status = CheckStatus.ERROR
                        result.reason = exception_text

            if not result:
                reason_suffix = (
                    f"older then the request one ({required_version})."
                    if version
                    else f"not the latest one ({required_version})."
                )
                result.reason = f"Installed content DB version ({installed_version}) is {reason_suffix}"

        return result

    def check_ntp_synchronization(self) -> CheckResult:
        """Check synchronization with NTP server.

        # Returns

        CheckResult: Object of [`CheckResult`](/panos/docs/panos-upgrade-assurance/api/utils#class-checkresult) class taking \
            value of:

        * [`CheckStatus.SUCCESS`](/panos/docs/panos-upgrade-assurance/api/utils#class-checkstatus) when a device is synchronized
            with the NTP server.
        * [`CheckStatus.FAIL`](/panos/docs/panos-upgrade-assurance/api/utils#class-checkstatus) when a device is not synchronized
            with the NTP server.
        * [`CheckStatus.ERROR`](/panos/docs/panos-upgrade-assurance/api/utils#class-checkstatus) when a device is not configured
            for NTP synchronization.

        """

        result = CheckResult()

        response = self._node.get_ntp_servers()
        if response["synched"] == "LOCAL":
            if len(response) == 1:
                result.reason = "No NTP server configured."
                result.status = CheckStatus.ERROR
            else:
                del response["synched"]
                srvs_state = ""
                for v in response.values():
                    srvs_state += f"{v['name']} - {v['status']}, "
                result.reason = f"No NTP synchronization in active, servers in following state: {srvs_state[:-2]}."
        else:
            synched = response["synched"]
            del response["synched"]

            if synched in [v["name"] for v in response.values()]:
                result.status = CheckStatus.SUCCESS
            else:
                result.reason = f"NTP synchronization in unknown state: {synched}."

        return result

    def check_arp_entry(self, ip: Optional[str] = None, interface: Optional[str] = None) -> CheckResult:
        """Check if a given ARP entry is available in the ARP table.

        # Parameters

        interface (str, optional): (defaults to `None`) A name of an interface we examine for the ARP entries. When skipped, all
            interfaces are examined.
        ip (str, optional): (defaults to `None`) IP address of the ARP entry we look for.

        # Returns

        CheckResult: Object of [`CheckResult`](/panos/docs/panos-upgrade-assurance/api/utils#class-checkresult) class taking \
            value of:

        * [`CheckStatus.SUCCESS`](/panos/docs/panos-upgrade-assurance/api/utils#class-checkstatus) when the ARP entry is found.
        * [`CheckStatus.FAIL`](/panos/docs/panos-upgrade-assurance/api/utils#class-checkstatus) when the ARP entry is not found.
        * [`CheckStatus.SKIPPED`](/panos/docs/panos-upgrade-assurance/api/utils#class-checkstatus) when `ip` is not provided.
        * [`CheckStatus.ERROR`](/panos/docs/panos-upgrade-assurance/api/utils#class-checkstatus) when the ARP table is empty.

        """

        result = CheckResult()

        if ip is None:
            result.reason = "Missing ARP table entry description."
            result.status = CheckStatus.SKIPPED
            return result

        arp_table = self._node.get_arp_table()

        if not arp_table:
            result.reason = "ARP table empty."
            result.status = CheckStatus.ERROR
            return result

        for arp_entry in arp_table.values():
            if interface is not None:
                found = ip == arp_entry.get("ip") and interface == arp_entry.get("interface")
            else:
                found = ip == arp_entry.get("ip")

            if found:
                result.status = CheckStatus.SUCCESS
                return result

        result.reason = "Entry not found in ARP table."
        return result

    def check_ipsec_tunnel_status(self, tunnel_name: Optional[str] = None) -> CheckResult:
        """Check if a given IPSec tunnel is in active state.

        # Parameters

        tunnel_name (str, optional): (defaults to `None`) Name of the searched IPSec tunnel.

        # Returns

        CheckResult: Object of [`CheckResult`](/panos/docs/panos-upgrade-assurance/api/utils#class-checkresult) class taking \
            value of:

        * [`CheckStatus.SUCCESS`](/panos/docs/panos-upgrade-assurance/api/utils#class-checkstatus) when a tunnel is found and is
            in active state.
        * [`CheckStatus.FAIL`](/panos/docs/panos-upgrade-assurance/api/utils#class-checkstatus) when a tunnel is either not
            active or missing in the current configuration.
        * [`CheckStatus.SKIPPED`](/panos/docs/panos-upgrade-assurance/api/utils#class-checkstatus) when `tunnel_name` is not
            provided.
        * [`CheckStatus.ERROR`](/panos/docs/panos-upgrade-assurance/api/utils#class-checkstatus) when no IPSec tunnels are
            configured on the device.

        """

        result = CheckResult()

        if tunnel_name is None:
            result.status = CheckStatus.SKIPPED
            result.reason = "Missing tunnel specification."
            return result

        tunnels = self._node.get_tunnels()

        if not tunnels.get("IPSec"):
            result.reason = "No IPSec Tunnel is configured on the device."
            result.status = CheckStatus.ERROR
            return result

        for name in tunnels["IPSec"]:
            data = tunnels["IPSec"][name]
            if name == tunnel_name:
                if data["state"] == "active":
                    result.status = CheckStatus.SUCCESS
                else:
                    result.reason = f"Tunnel {tunnel_name} in state: {data['state']}."
                return result

        result.reason = f"Tunnel {tunnel_name} not found."

        return result

    def check_free_disk_space(self, image_version: Optional[str] = None) -> CheckResult:
        """Check if a there is enough space on the `/opt/panrepo` volume for downloading an PanOS image.

        This is a check intended to be run before the actual upgrade process starts.

        The method operates in two modes:

        * default - to be used as last resort, it will verify that the `/opt/panrepo` volume has at least 3GB free space
            available. This amount of free space is somewhat arbitrary and it's based maximum image sizes
            (path level + base image) available at the time the method was written (+ some additional error margin).
        * specific target image - suggested mode, it will take one argument `image_version` which is the target PanOS version.
            For that version the actual image size (path + base image) will be calculated. Next, the available free space
            is verified against that image size + 10% (as an error margin).

        # Parameters

        image_version (str, optional): (defaults to `None`) Version of the target PanOS image.

        # Returns

        CheckResult: Object of [`CheckResult`](/panos/docs/panos-upgrade-assurance/api/utils#class-checkresult) class taking \
            value of:

        * [`CheckStatus.SUCCESS`](/panos/docs/panos-upgrade-assurance/api/utils#class-checkstatus) when there is enough free
            space to download an image.
        * [`CheckStatus.FAIL`](/panos/docs/panos-upgrade-assurance/api/utils#class-checkstatus) when there is NOT enough free
            space, additionally the actual free space available is provided as the fail reason.

        """
        result = CheckResult()
        minimum_free_space = ceil(3.0 * 1024)
        if image_version:
            image_sem_version = PanOSVersion(image_version)
            try:
                available_versions = self._node.get_available_image_data()
            except exceptions.UpdateServerConnectivityException:
                result.reason = "Unable to retrieve target image size most probably due to network issues or because the device is not licensed."
                result.status = CheckStatus.ERROR
                return result

            if str(image_sem_version) in available_versions:
                requested_base_image_size = 0
                requested_image_size = int(available_versions[str(image_sem_version)]["size"])

                if image_sem_version.patch != 0:
                    base_image_version = f"{image_sem_version.major}.{image_sem_version.minor}.0"
                    if base_image_version in available_versions:
                        if not interpret_yes_no(available_versions[base_image_version]["downloaded"]):
                            requested_base_image_size = int(available_versions[base_image_version]["size"])
                    else:
                        result.reason = f"Base image {base_image_version} does not exist."
                        result.status = CheckStatus.ERROR

                minimum_free_space = ceil(1.1 * (requested_base_image_size + requested_image_size))

            else:
                result.reason = f"Image {str(image_sem_version)} does not exist."
                result.status = CheckStatus.ERROR

        try:
            free_space = self._node.get_disk_utilization()
        except exceptions.WrongDiskSizeFormatException as exp:
            result.reason = str(exp)
            result.status = CheckStatus.ERROR
            return result

        free_space_panrepo = free_space["/opt/panrepo"]

        if free_space_panrepo > minimum_free_space:
            result.status = CheckStatus.SUCCESS
        else:
            result.reason = f"There is not enough free space, only {str(round(free_space_panrepo/1024,1)) + 'G' if free_space_panrepo >= 1024 else str(free_space_panrepo) + 'M'}B is available."
        return result

    def check_mp_dp_sync(self, diff_threshold: int = 0) -> CheckResult:
        """Check if the Data and Management clocks are in sync.

        # Raises

        WrongDataTypeException: Raised when the `diff_threshold` is not type of `int`.

        # Parameters

        diff_threshold (int, optional): (defaults to `0`) Maximum allowable difference in seconds between both clocks.

        # Returns

        CheckResult: Object of [`CheckResult`](/panos/docs/panos-upgrade-assurance/api/utils#class-checkresult) class taking \
            value of:

        * [`CheckStatus.SUCCESS`](/panos/docs/panos-upgrade-assurance/api/utils#class-checkstatus) when both clocks are the same
            or within threshold.
        * [`CheckStatus.FAIL`](/panos/docs/panos-upgrade-assurance/api/utils#class-checkstatus) when both clocks differ.

        """
        if not isinstance(diff_threshold, int):
            raise exceptions.WrongDataTypeException(
                f"[diff_threshold] should be of type [int] but is of type [{type(diff_threshold)}]."
            )

        result = CheckResult()

        mp_clock = self._node.get_mp_clock()
        dp_clock = self._node.get_dp_clock()

        mp_dt = datetime.strptime(
            f"{mp_clock['year']}-{mp_clock['month']}-{mp_clock['day']} {mp_clock['time']}",
            "%Y-%b-%d %H:%M:%S",
        )
        dp_dt = datetime.strptime(
            f"{dp_clock['year']}-{dp_clock['month']}-{dp_clock['day']} {dp_clock['time']}",
            "%Y-%b-%d %H:%M:%S",
        )

        time_fluctuation = abs((mp_dt - dp_dt).total_seconds())
        if time_fluctuation > diff_threshold:
            result.reason = f"The data plane clock and management clock are different by {time_fluctuation} seconds."
        else:
            result.status = CheckStatus.SUCCESS

        return result

    def get_content_db_version(self) -> Dict[str, str]:
        """Get Content DB version.

        # Returns

        dict(str): To keep the standard of all `get` methods returning a dictionary this value is also returned as a dictionary \
            in the following format:

        ```python showLineNumbers
        {
            'version': 'xxxx-yyyy'
        }
        ```

        """
        return {"version": self._node.get_content_db_version()}

    def get_ip_sec_tunnels(self) -> Dict[str, dict]:
        """Extract information about IPSEC tunnels from all tunnel data retrieved from a device.

        # Returns

        dict: Currently configured IPSEC tunnels. The returned value is similar to the example below. It can differ though \
            depending on the version of PanOS:

        ```python showLineNumbers title="Example"
        {
            "tunnel_name": {
                "peerip": "10.26.129.5",
                "name": "tunnel_name",
                "outer-if": "ethernet1/2",
                "gwid": "1",
                "localip": "0.0.0.0",
                "state": "init",
                "inner-if": "tunnel.1",
                "mon": "off",
                "owner": "1",
                "id": "1"
            }
        }
        ```

        """
        return self._node.get_tunnels().get("IPSec", {})

    def run_readiness_checks(
        self,
        checks_configuration: Optional[List[Union[str, dict]]] = None,
        report_style: bool = False,
    ) -> Union[Dict[str, dict], Dict[str, str]]:
        """Run readiness checks.

        This method provides a convenient way of running readiness checks methods. For details on configuration see
        [readiness checks](/panos/docs/panos-upgrade-assurance/configuration-details#readiness-checks) documentation.

        # Parameters

        checks_configuration (list(str,dict), optional): (defaults to `None`) List of readiness checks to run.
        report_style (bool): (defaults to `False`) Changes the output to more descriptive. Can be used when generating a report
            from the checks.

        # Raises

        WrongDataTypeException: An exception is raised when the configuration is in a data type different then `str` or `dict`.

        # Returns

        dict: Results of all configured checks.

        """
        result = {}
        checks_list = ConfigParser(
            valid_elements=set(self._check_method_mapping.keys()),
            requested_config=checks_configuration,
        ).prepare_config()

        for check in checks_list:
            if isinstance(check, dict):
                check_type, check_config = next(iter(check.items()))
                # check_result = self._check_method_mapping[check_type](check_config)
            elif isinstance(check, str):
                check_type, check_config = check, {}
                # check_result = self._check_method_mapping[check_type]()
            else:
                raise exceptions.WrongDataTypeException(f"Wrong configuration format for check: {check}.")

            check_result = self._check_method_mapping[check_type](
                **check_config
            )  # (**) would pass dict config values as separate parameters to method.
            result[check_type] = str(check_result) if report_style else {"state": bool(check_result), "reason": str(check_result)}

        return result

    def run_snapshots(self, snapshots_config: Optional[List[Union[str, dict]]] = None) -> Dict[str, dict]:
        """Run snapshots of different firewall areas states.

        This method provides a convenient way of running snapshots of a device state. For details on configuration see
        [state snapshots](/panos/docs/panos-upgrade-assurance/configuration-details#state-snapshots) documentation.

        # Parameters

        snapshots_config (list(str), optional): (defaults to `None`) Defines snapshots of which areas will be taken.

        # Raises

        WrongDataTypeException: An exception is raised when the configuration in a data type is different than in a string.

        # Returns

        dict: The results of the executed snapshots.

        """
        result = {}
        snaps_list = ConfigParser(
            valid_elements=set(self._snapshot_method_mapping.keys()),
            requested_config=snapshots_config,
        ).prepare_config()

        for snap_type in snaps_list:
            if not isinstance(snap_type, str):
                raise exceptions.WrongDataTypeException(f"Wrong configuration format for snapshot: {snap_type}.")

            result[snap_type] = self._snapshot_method_mapping[snap_type]()

        return result<|MERGE_RESOLUTION|>--- conflicted
+++ resolved
@@ -155,13 +155,11 @@
 
         # Parameters
 
-<<<<<<< HEAD
         skip_config_sync (bool, optional): (defaults to `False`) Use with caution, when set to `True` will skip checking if
             configuration is synchronized between nodes. Helpful when verifying a state of a partially upgraded HA pair.
-=======
-        skip_config_sync (bool, optional): (defaults to `False`) Use with caution, when set to `True` will skip checking if configuration is synchronized between nodes. Helpful when verifying a state of a partially upgraded HA pair.
-        ignore_non_functional (bool, optional): (defaults to `False`) Use with caution, when set to `True` will ignore if device state is \"non-functional\" on one of the nodes. Helpful when verifying a state of a partially upgraded HA pair with vmseries plugin version mismatch.
->>>>>>> 0330e7e7
+        ignore_non_functional (bool, optional): (defaults to `False`) Use with caution, when set to `True` will ignore if device
+            state is `non-functional` on one of the nodes. Helpful when verifying a state of a partially upgraded HA pair with
+            vmseries plugin version mismatch.
 
         # Returns
 
@@ -175,11 +173,7 @@
             member of an HA pair or the pair is not in Active-Passive configuration.
 
         """
-        states = (
-            ("active", "passive")
-            if not ignore_non_functional
-            else ("active", "passive", "non-functional")
-        )
+        states = ("active", "passive") if not ignore_non_functional else ("active", "passive", "non-functional")
 
         ha_config = self._node.get_ha_configuration()
         result = CheckResult()
@@ -217,15 +211,11 @@
 
         return result
 
-<<<<<<< HEAD
-    def check_is_ha_active(self, skip_config_sync: Optional[bool] = False) -> CheckResult:
-=======
     def check_is_ha_active(
         self,
         skip_config_sync: Optional[bool] = False,
         ignore_non_functional: Optional[bool] = False,
     ) -> CheckResult:
->>>>>>> 0330e7e7
         """Checks whether this is an active node of an HA pair.
 
         Before checking the state of the current device, the [`check_ha_status()`](#checkfirewallcheck_ha_status) method is run.
@@ -248,13 +238,11 @@
 
         # Parameters
 
-<<<<<<< HEAD
         skip_config_sync (bool, optional): (defaults to `False`) Use with caution, when set to `True` will skip checking if
-        configuration is synchronized between nodes. Helpful when working with a partially upgraded HA pair.
-=======
-        skip_config_sync (bool, optional): (defaults to `False`) Use with caution, when set to `True` will skip checking if configuration is synchronized between nodes. Helpful when working with a partially upgraded HA pair.
-        ignore_non_functional (bool, optional): (defaults to `False`) Use with caution, when set to `True` will ignore if device state is \"non-functional\" on one of the nodes. Helpful when verifying a state of a partially upgraded HA pair with vmseries plugin version mismatch.
->>>>>>> 0330e7e7
+            configuration is synchronized between nodes. Helpful when working with a partially upgraded HA pair.
+        ignore_non_functional (bool, optional): (defaults to `False`) Use with caution, when set to `True` will ignore if device
+            state is `non-functional` on one of the nodes. Helpful when verifying a state of a partially upgraded HA pair with
+            vmseries plugin version mismatch.
 
         # Returns
 
