from typing import Optional, Union, List, Dict
from panos_upgrade_assurance.utils import ConfigParser, SnapType, get_all_dict_keys
from panos_upgrade_assurance import exceptions
from itertools import chain

class SnapshotCompare:
    """Class comparing snapshots of Firewall Nodes.

    This object can be used to compare two Firewall snapshots made with the
    [`CheckFirewall.run_snapshots()`](/panos/docs/panos-upgrade-assurance/api/check_firewall#checkfirewallrun_snapshots)
    method and present results of this comparison. Its main purpose is to compare two snapshots made with the
    [`CheckFirewall`](/panos/docs/panos-upgrade-assurance/api/check_firewall#class-checkfirewall) class. However, the code is
    generic enough to compare any two dictionaries as long as they follow the schema below:

    ```python showLineNumbers
    {
        'root_key': {
            'key': value
        }
    }
    ```

    Where:

    * `root_key` has to be present and mapped to a method in the `self._functions_mapping` variable in order to be recognized
    during a comparison.
    * `value` can be either of a simple type (`str`, `int`, `float`, `bool`) or a nested `dict`.

    # Attributes

    _functions_mapping (dict): Internal variable containing the map of all valid report types mapped to the specific methods.

        This mapping is used to verify the requested report and to map the report to an actual method that will eventually run.
        Keys in this dictionary are report names as defined in the
        [`SnapType`](/panos/docs/panos-upgrade-assurance/api/utils#class-snaptype) class. Essentially, these are the same
        values that one would specify when creating a snapshot with the
        [`CheckFirewall.run_snapshots()`](/panos/docs/panos-upgrade-assurance/api/check_firewall#checkfirewallrun_snapshots)
        method. Values are references to the methods that will run.

    """

    def __init__(
        self,
        left_snapshot: Dict[str, Union[str, dict]],
        right_snapshot: Dict[str, Union[str, dict]],
    ) -> None:
        """SnapshotCompare constructor.

        Initializes an object by storing both snapshots to be compared.

        # Parameters

        left_snapshot (dict): First snapshot dictionary to be compared, usually the older one, for example a pre-upgrade snapshot.
        right_snapshot (dict): Second snapshot dictionary to be compared, usually the newer one, for example a post-upgrade
        snapshot.

        """
        self.left_snap = left_snapshot
        self.right_snap = right_snapshot
        self._functions_mapping = {
            SnapType.NICS: self.get_diff_and_threshold,
            SnapType.ROUTES: self.get_diff_and_threshold,
            SnapType.BGP_PEERS: self.get_diff_and_threshold,
            SnapType.LICENSE: self.get_diff_and_threshold,
            SnapType.ARP_TABLE: self.get_diff_and_threshold,
            SnapType.CONTENT_VERSION: self.get_diff_and_threshold,
            SnapType.SESSION_STATS: self.get_count_change_percentage,
            SnapType.IPSEC_TUNNELS: self.get_diff_and_threshold,
            SnapType.FIB_ROUTES: self.get_diff_and_threshold,
        }

    def compare_snapshots(self, reports: Optional[List[Union[dict, str]]] = None) -> Dict[str, dict]:
        """A method that triggers the actual snapshot comparison.

        This is a single point of entry to generate a comparison report. It takes both reports stored in the class object and
        compares areas specified in the `reports` parameter.

        Refer to the [documentation on reporting](/panos/docs/panos-upgrade-assurance/configuration-details#reports) for
        details on the currently available snapshot areas and optional parameters that can be configured for them.

        # Parameters

        reports (list, optional): A list of reports - snapshot state areas with optional configuration.
            This parameter follows the [`dialect`](/panos/docs/panos-upgrade-assurance/dialect) of
            [`ConfigParser`](/panos/docs/panos-upgrade-assurance/api/utils#class-configparser) class.

            The reports list is essentially the list of keys present in the snapshots. These keys, however, are the state areas
            specified when the snapshot is made with the
            [`CheckFirewall.run_snapshots()`](/panos/docs/panos-upgrade-assurance/api/check_firewall#checkfirewallrun_snapshots)
            method. This means that the reports list is basically the list of state areas. The only difference is that for
            reports, it is possible to specify an additional configuration. This means that the list can be specified in two
            ways, as `str` or `dict` (in the same manner as for
            [`CheckFirewall.run_readiness_checks()`](/panos/docs/panos-upgrade-assurance/api/check_firewall#checkfirewallrun_readiness_checks)).

            For the elements specified as

            * `str` - the element value is the name of the report (state area),
            * `dict` - the element contains the report name (state area) and the key value and report configuration as the
                element value.

        # Raises

        WrongDataTypeException: An exception is raised when the configuration in a data type is different than `str` or `dict`.

        # Returns

        dict: Result of comparison in a form of the Python dictionary. Keys in this dictionary are again state areas where values
            depend on the actual comparison method that was run.

        """

        result = {}
        reports = ConfigParser(valid_elements=set(self._functions_mapping.keys()), requested_config=reports).prepare_config()

        for report in reports:
            if isinstance(report, dict):
                report_type, report_config = list(report.items())[0]
                if report_config is None:
                    report_config = {}
                report_config.update({"report_type": report_type})
            elif isinstance(report, str):
                report_type = report
                report_config = {"report_type": report_type}
            else:
                raise exceptions.WrongDataTypeException(
                    f"Wrong configuration format for report: {report}."
                )  # NOTE checks are already validated in ConfigParser - this is never executed.

            self.key_checker(self.left_snap, self.right_snap, report_type)
            result.update({report_type: self._functions_mapping[report_type](**report_config)})

        return result

    @staticmethod
    def key_checker(left_dict: dict, right_dict: dict, key: Union[str, set, list]) -> None:
        """The static method to check if a key or a list/set of keys is available in both dictionaries.

        This method looks for a given key or list/set of keys in two dictionaries. Its main purpose is to assure that when
        comparing a key-value pair from two dictionaries, it actually exists in both.

        # Parameters

        left_dict (dict): 1st dictionary to verify.
        right_dict (dict): 2nd dictionary to verify.
        key (str, set, list): Key name or set/list of keys to check.

        # Raises

        MissingKeyException: when key is not available in at least one snapshot.

        """

        if isinstance(key, str):
            key_set = set([key])
        elif isinstance(key, (set, list)):
            key_set = set(key)
        else:
            raise exceptions.WrongDataTypeException(f"The key variable is a {type(key)} but should be either: str, set or list")

        left_snap_missing_key = False if key_set.issubset(left_dict.keys()) else True
        right_snap_missing_key = False if key_set.issubset(right_dict.keys()) else True

        if left_snap_missing_key and right_snap_missing_key:
            raise exceptions.MissingKeyException(f"{key} (some elements if set/list) is missing in both snapshots")
        if left_snap_missing_key or right_snap_missing_key:
            raise exceptions.MissingKeyException(
                f"{key} (some elements if set/list) is missing in {'left snapshot' if left_snap_missing_key else 'right snapshot'}"
            )

    @staticmethod
    def calculate_change_percentage(
        first_value: Union[str, int],
        second_value: Union[str, int],
        threshold: Union[str, float],
    ) -> Dict[str, Union[bool, float]]:
        """The static method to compare differences between values against a given threshold.

        Values to be compared should be the `int` or `str` representation of `int`. This method is used when comparing a count of
        elements so a floating point value here is not expected. The threshold value, on the other hand, should be the `float` or
        `str` representation of `float`. This is a percentage value.

        The format of the returned value is the following:

        ```python showLineNumbers
        {
            passed: bool,
            change_percentage: float,
            change_threshold: float
        }
        ```

        Where:

        - `passed` is an information if the test passed:
            - `True` if difference is lower or equal to threshold,
            - `False` otherwise,
        - the actual difference represented as percentage,
        - the originally requested threshold (for reporting purposes).

        # Parameters

        first_value (int, str): First value to compare.
        second_value (int, str): Second value to compare.
        threshold (float, str): Maximal difference between values given as percentage.

        # Raises

        WrongDataTypeException: An exception is raised when the threshold value is not between `0` and `100` (typical percentage
            boundaries).

        # Returns

        dict: A dictionary with the comparison results.

        """
        first_value = int(first_value)
        second_value = int(second_value)
        threshold = float(threshold)

        result = dict(passed=True, change_percentage=float(0), change_threshold=threshold)

        if not (first_value == 0 and second_value == 0):
            if threshold < 0 or threshold > 100:
                raise exceptions.WrongDataTypeException("The threshold should be a percentage value between 0 and 100.")

            result["change_percentage"] = round(
                (abs(first_value - second_value) / (first_value if first_value >= second_value else second_value)) * 100,
                2,
            )
            if result["change_percentage"] > threshold:
                result["passed"] = False
        return result

    @staticmethod
    def calculate_diff_on_dicts(
        left_side_to_compare: Dict[str, Union[str, dict]],
        right_side_to_compare: Dict[str, Union[str, dict]],
        properties: Optional[List[str]] = None,
    ) -> Dict[str, dict]:
        """The static method to calculate a difference between two dictionaries.

        By default dictionaries are compared by going down all nested levels. It is possible to configure which keys on each
        level should be compared (by default we compare all available keys). This is done using the `properties` parameter.
        It's a list of keys that can be compared or skipped on each level. For example, when comparing route tables snapshots are
        formatted like:

        ```python showLineNumbers
        {
            "routes": {
                "default_0.0.0.0/0_ethernet1/3_10.26.129.129": {
                    "virtual-router": "default",
                    "destination": "0.0.0.0/0",
                    "nexthop": "10.26.129.129",
                    "metric": "10",
                    "flags": "A S",
                    "age": null,
                    "interface": "ethernet1/3",
                    "route-table": "unicast"
                },
                ...
            }
        }
        ```

        The keys to process here can be:

        - 'default_0.0.0.0/0_ethernet1/3',
        - `virtual-router`,
        - `destination`,
        - `nexthop`,
        - `metric`,
        - `flags`,
        - `age`,
        - `interface`,
        - `route-table`.

        This list follows [`ConfigParser`](/panos/docs/panos-upgrade-assurance/api/utils#class-configparser)
        [`dialect`](/panos/docs/panos-upgrade-assurance/dialect).

        The difference between dictionaries is calculated from three perspectives:

        1. are there any keys missing in the 2nd (right) dictionary that are present in the 1st (left) - this is represented
        under the `missing` key in the results.
        2. are there any keys in the 2nd (right) dictionary that are not present in the 1st (left) - this is represented under
        the `added` key in the results.
        3. for the keys that are present in both dictionaries, are values for these keys the same or different - this is
        represented under the `changed` key in the results.

        This is a **recursive** method. When calculating changed values, if a value for the key is `dict`, we run the method
        again on that dictionary - we go down one level in the nested structure. We do that to a point where the value is of the
        `str` type. Therefore, when the final comparison results are presented, the `changed` key usually contains a nested
        results structure. This means it contains a dictionary with the `missing`, `added`, and `changed` keys.
        Each comparison perspective contains the `passed` property that immediately informs if this comparison gave any results
        (`False`) or not (`True`).

        **Example**

        Let's assume we want to compare two dictionaries of the following structure:

        ```python showLineNumbers
        left_dict = {
            'root_key1'= {
                'key'= 'value'
            }
            'root_key2'= {
                'key'= 'value'
            }
        }

        right_dict = {
            'root_key2'= {
                'key'= 'other_value'
            }
        }
        ```

        The result of this comparison would look like this:

        ```python showLineNumbers
        {
            "missing": {
                "passed": false,
                "missing_keys": [
                    "root_key1"
                ]
            },
            "added": {
                "passed": true,
                "added_keys": []
            },
            "changed": {
                "passed": false,
                "changed_raw": {
                "root_key2": {
                    "missing": {
                        "passed": true,
                        "missing_keys": []
                    },
                    "added": {
                        "passed": true,
                        "added_keys": []
                    },
                    "changed": {
                        "passed": false,
                        "changed_raw": {
                            "key": {
                                "left_snap": "value",
                                "right_snap": "other_value"
                            }
                        }
                    },
                    "passed": false
                }
            }
        }
        ```

        # Parameters

        left_side_to_compare (dict): 1st dictionary to compare. When this method is triggered by
            [`compare_snapshots()`](#snapshotcomparecompare_snapshots), the dictionary comes from the `self.left_snap` snapshot.
        right_side_to_compare (dict): 2nd dictionary to compare, comes from the self.right_snap snapshot. When this method is
            triggered by [`compare_snapshots()`](#snapshotcomparecompare_snapshots), the dictionary comes from the
            `self.right_snap` snapshot.
        properties (list(str), optional): The list of properties used to compare two dictionaries.

        # Raises

        WrongDataTypeException: Thrown when one of the `properties` elements has a wrong data type.

        # Returns

        dict: Summary of the differences between dictionaries. The output has the following format:

        ```python showLineNumbers title="Sample output"
        {
            'missing': {
                'passed': True,
                'missing_keys': []
            },
            'added': {
                'passed': True,
                'added_keys': []
            },
            'changed': {
                'passed': True,
                'changed_raw': {}
            }
        }
        ```

        """
        result = dict(
            missing=dict(passed=True, missing_keys=[]),
            added=dict(passed=True, added_keys=[]),
            changed=dict(passed=True, changed_raw={}),
        )

        chain_unique_set = lambda set1, set2: set(chain(set1,set2))

        missing = left_side_to_compare.keys() - right_side_to_compare.keys()
        for key in missing:
            if ConfigParser.is_element_included(key, properties):
                result["missing"]["missing_keys"].append(key)
                result["missing"]["passed"] = False

        added = right_side_to_compare.keys() - left_side_to_compare.keys()
        for key in added:
            if ConfigParser.is_element_included(key, properties):
                result["added"]["added_keys"].append(key)
                result["added"]["passed"] = False

        common_keys = left_side_to_compare.keys() & right_side_to_compare.keys()

<<<<<<< HEAD
        item_changed = False
        for key in common_keys:
            if right_side_to_compare[key] != left_side_to_compare[key]:
                if left_side_to_compare[key] is None or right_side_to_compare[key] is None:
                    if ConfigParser.is_element_included(key, properties):
                        result["changed"]["changed_raw"][key] = dict(
                            left_snap=left_side_to_compare[key],
                            right_snap=right_side_to_compare[key],
                        )
                        item_changed = True

                elif isinstance(left_side_to_compare[key], str):
                    if ConfigParser.is_element_included(key, properties):
=======
            item_changed = False
            for key in keys_to_check:
                if right_side_to_compare[key] != left_side_to_compare[key]:
                    if isinstance(left_side_to_compare[key], (str, int)):
>>>>>>> c96e9499
                        result["changed"]["changed_raw"][key] = dict(
                            left_snap=left_side_to_compare[key],
                            right_snap=right_side_to_compare[key],
                        )
                        item_changed = True

                elif isinstance(left_side_to_compare[key], dict):
                    nested_keys_within_common_key = chain_unique_set(get_all_dict_keys(left_side_to_compare[key]),
                                                                     get_all_dict_keys(right_side_to_compare[key]))
                    if ConfigParser.is_element_explicit_excluded(key, properties):
                        continue  # skip to the next key

                    if properties and key in properties:
                        # call without properties - do not allow multi level (combined with parent) filtering..
                        nested_results = SnapshotCompare.calculate_diff_on_dicts(
                            left_side_to_compare=left_side_to_compare[key],
                            right_side_to_compare=right_side_to_compare[key],
                        )
                    else:
                        nested_results = SnapshotCompare.calculate_diff_on_dicts(
                            left_side_to_compare=left_side_to_compare[key],
                            right_side_to_compare=right_side_to_compare[key],
                            properties=properties,
                        )

                    SnapshotCompare.calculate_passed(nested_results)
                    if not nested_results["passed"]:
                        result["changed"]["changed_raw"][key] = nested_results
                        item_changed = True
                else:
                    raise exceptions.WrongDataTypeException(f"Unknown value format for key {key}.")
            result["changed"]["passed"] = not item_changed

        return result

    @staticmethod
    def calculate_passed(result: Dict[str, Union[dict, str]]) -> None:
        """The static method to calculate the upper level `passed` value.

        When two snapshots are compared, a dictionary that is the result of this comparison is structured as in the following
        [`get_diff_and_threshold()`](#snapshotcompareget_diff_and_threshold) method: each root key contains a dictionary that has
        a structure returned by the [`calculate_diff_on_dicts()`](#snapshotcomparecalculate_diff_on_dicts) method.

        This method takes a dictionary under the root key and calculates the `passed` flag based on the all `passed` flags in
        that dictionary. This provides a quick way of finding out if any comparison made on data under a root key failed or not.

        To illustrate that, the `passed` flag added by this method is highlighted:

        ```python showLineNumbers title="Example"
        {
            'added': {
                'added_keys': [],
                'passed': True
            },
            'changed': {
                'changed_raw': {},
                'passed': True
            },
            'missing': {
                'missing_keys': [
                    'default_0.0.0.0/0_ethernet1/3_10.26.129.129'
                ],
                'passed': False
            },
            # highlight-next-line
            'passed': False
        }
        ```

        :::caution
        This method operates on the passed dictionary directly.
        :::

        # Parameters

        result (dict): A dictionary for which the `passed` property should be calculated.

        """
        passed = True
        for value in result.values():
            if isinstance(value, dict) and not value["passed"]:
                passed = False
        result["passed"] = passed

    def get_diff_and_threshold(
        self,
        report_type: str,
        properties: Optional[List[str]] = None,
        count_change_threshold: Optional[Union[int, float]] = None,
    ) -> Optional[Dict[str, Optional[Union[bool, dict]]]]:
        """The generic snapshot comparison method.

        The generic method to compare two snapshots of a given type. It is meant to fit most of the comparison cases.
        It is capable of calculating both - a difference between two snapshots and the change count in the elements against a
        given threshold. The 1<sup>st</sup> calculation is done by the
        [`calculate_diff_on_dicts()`](#snapshotcomparecalculate_diff_on_dicts) method, the 2<sup>nd</sup> - internally.

        The changed elements count does not compare the count of elements in each snapshot. This value represents the number of
        actual changes, so elements added, missing and changed. This is compared against the number of elements in the left
        snapshot as this one is usually the 1st one taken and it's treated as a source of truth.

        The changed elements count is presented as a percentage. In scenarios where the right snapshot has more elements then the
        left one, it can give values greater than 100%.

        This method produces a complex set of nested dictionaries. Each level contains the `passed` flag indicating if the
        comparison of a particular type or for a particular level failed or not, and the actual comparison results.

        An example for the route tables, crafted in a way that almost each level fails:

        ```json showLineNumbers title="Example"
        {
            "added": {
                "added_keys": [
                    "default_10.26.129.0/25_ethernet1/2_10.26.129.1",
                    "default_168.63.129.16/32_ethernet1/3_10.26.129.129"
                ],
                "passed": "False"
            },
            "missing": {
                "missing_keys": [
                    "default_0.0.0.0/0_ethernet1/3_10.26.129.129"
                ],
                "passed": "False"
            },
            "changed": {
                # highlight-start
                "changed_raw": {
                    "default_10.26.130.0/25_ethernet1/2_10.26.129.1": {
                        "added": {
                            "added_keys": [],
                            "passed": "True"
                        },
                        "missing": {
                            "missing_keys": [],
                            "passed": "True"
                        },
                        "changed": {
                            "changed_raw": {
                                "flags": {
                                    "left_snap": "A S",
                                    "right_snap": "A"
                                }
                            },
                            "passed": "False"
                        },
                        "passed": "False"
                    }
                },
                # highlight-end
                "passed": "False"
            },
            "count_change_percentage": {
                "change_percentage": 33.33,
                "change_threshold": 1,
                "passed": "False"
            },
            "passed": "False"
        }
        ```

        In the example above, you can also see a nested dictionary produced by the
        [`calculate_diff_on_dicts()`](#snapshotcomparecalculate_diff_on_dicts) method under `changed.changed_raw`.

        # Parameters

        report_type (str): Name of report (type) that has to be compared. Basically this is a snapshot state area, for example
            `nics`, `routes`, etc.
        properties (list(str), optional): (defaults to `None`) An optional list of properties to include or exclude when
            comparing snapshots. This parameter is passed directly to the
            [`calculate_diff_on_dicts()`](#snapshotcomparecalculate_diff_on_dicts) method. For details on this method parameters,
            see the [documentation](#snapshotcomparecalculate_diff_on_dicts) for this method.
        count_change_threshold (int, float, optional): (defaults to `None`) The maximum difference between number of changed
            elements in each snapshot (as percentage).

        # Returns

        dict: Comparison results.

        """
        result = {}

        diff = self.calculate_diff_on_dicts(
            left_side_to_compare=self.left_snap[report_type],
            right_side_to_compare=self.right_snap[report_type],
            properties=properties,
        )
        result.update(diff)

        if count_change_threshold and result:
            if count_change_threshold < 0 or count_change_threshold > 100:
                raise exceptions.WrongDataTypeException("The threshold should be a percentage value between 0 and 100.")

            added_count = len(result["added"]["added_keys"])
            missing_count = len(result["missing"]["missing_keys"])
            changed_count = len(result["changed"]["changed_raw"])
            left_total_count = len(self.left_snap[report_type].keys())
            right_total_count = len(self.right_snap[report_type].keys())

            if left_total_count == 0 and right_total_count == 0:  # diff should be 0 when both sides are empty
                diff = 0
            elif left_total_count == 0:
                diff = 1
            else:
                diff = (added_count + missing_count + changed_count) / left_total_count

            diff_percentage = round(float(diff) * 100, 2)

            passed = diff_percentage <= count_change_threshold

            result.update(
                {
                    "count_change_percentage": dict(
                        passed=passed,
                        change_percentage=diff_percentage,
                        change_threshold=float(count_change_threshold),
                    )
                }
            )

        if result:
            self.calculate_passed(result)
        else:
            result = None
        return result

    # custom compare methods
    def get_count_change_percentage(
        self,
        report_type: str,
        thresholds: Optional[List[Dict[str, Union[int, float]]]] = None,
    ) -> Optional[Dict[str, Union[bool, dict]]]:
        """Generic method to calculate the change on values and compare them against a given threshold.

        In opposition to the [`get_diff_and_threshold()`](#snapshotcompareget_diff_and_threshold) method, this one does not
        calculate the count change but the actual difference between the numerical values.
        A good example is a change in the session count. The snapshot for this area is a dictionary with the keys taking values
        of different session types and values containing the actual session count:

        ```python showLineNumbers title="Example"
        {
            "session_stats": {
                "tmo-5gcdelete": "15",
                "tmo-sctpshutdown": "60",
                "tmo-tcp": "3600",
                "tmo-tcpinit": "5",
                "pps": "2",
                "tmo-tcp-delayed-ack": "250",
                "num-max": "819200",
                "age-scan-thresh": "80",
                "tmo-tcphalfclosed": "120",
                "num-active": "3",
                "tmo-sctp": "3600",
                "dis-def": "60",
                "num-tcp": "1",
                "num-udp": "0",
                ...
            }
        }
        ```

        This method:

        - sweeps through all the session types provided in the `thresholds` variable,
        - calculates the actual difference,
        - compares the actual difference with the threshold value (percentage) for a particular session type.

        It takes as parameter a list of dictionaries describing elements to compare, in a form of:

        ```json showLineNumbers
        {
            "element_type": threshold_value
        }
        ```

        Where:

        - `element_type` is a key which value we are going to compare,
        - `threshold_value` is a percentage value provided as either `int` or `float`. If the list is empty,
            the method will return `None`.

        :::caution
        This list **does not support** [`ConfigParser`](/panos/docs/panos-upgrade-assurance/api/utils#class-configparser)
        [`dialect`](/panos/docs/panos-upgrade-assurance/dialect).
        :::

        Below there is a sample list for the `sessions_stat` dictionary shown above that would calculate differences for the TCP
        and UDP sessions:

        ```json showLineNumbers
        [
            { "num-tcp": 1.5 },
            { "num-udp": 15 },
        ]
        ```

        # Parameters

        thresholds (list): (defaults to `None`) The list of elements to compare with thresholds.

        # Raises

        SnapshotSchemeMismatchException: Thrown when a snapshot element has a different set of properties in both snapshots.

        # Returns

        dict: The result of difference compared against a threshold. The result for each value is in the same form as returned \
            by the [`calculate_change_percentage()`](#snapshotcomparecalculate_change_percentage) method. For the examples \
            above, the return value would be:

        ```python showLineNumbers title="Sample output"
        {
            'num-tcp': {
                'change_percentage': 99.0,
                'change_threshold': 1.5,
                'passed': False
            },
            'num-udp': {
                'change_percentage': 100.0,
                'change_threshold': 15.0,
                'passed': False
            },
            'passed': False
        }
        ```

        """

        if not thresholds:
            return None

        result = dict(
            passed=True,
        )

        requested_elements = set(next(iter(unary_dict)) for unary_dict in thresholds)
        try:
            self.key_checker(
                self.left_snap[report_type],
                self.right_snap[report_type],
                requested_elements,
            )
        except exceptions.MissingKeyException as exc:  # raised when any requested key is missing in one of the snapshots
            raise exceptions.SnapshotSchemeMismatchException(
                f"Snapshots have missing keys in {requested_elements} for {report_type} report."
            ) from exc

        elements = ConfigParser(
            valid_elements=set(self.left_snap[report_type].keys()),
            requested_config=thresholds,
        ).prepare_config()

        for element in elements:
            element_type, threshold_value = list(element.items())[0]
            result.update(
                {
                    element_type: self.calculate_change_percentage(
                        first_value=self.left_snap[report_type][element_type],
                        second_value=self.right_snap[report_type][element_type],
                        threshold=threshold_value,
                    )
                }
            )

        self.calculate_passed(result)
        return result<|MERGE_RESOLUTION|>--- conflicted
+++ resolved
@@ -412,7 +412,6 @@
 
         common_keys = left_side_to_compare.keys() & right_side_to_compare.keys()
 
-<<<<<<< HEAD
         item_changed = False
         for key in common_keys:
             if right_side_to_compare[key] != left_side_to_compare[key]:
@@ -424,14 +423,8 @@
                         )
                         item_changed = True
 
-                elif isinstance(left_side_to_compare[key], str):
+                elif isinstance(left_side_to_compare[key], (str, int)):
                     if ConfigParser.is_element_included(key, properties):
-=======
-            item_changed = False
-            for key in keys_to_check:
-                if right_side_to_compare[key] != left_side_to_compare[key]:
-                    if isinstance(left_side_to_compare[key], (str, int)):
->>>>>>> c96e9499
                         result["changed"]["changed_raw"][key] = dict(
                             left_snap=left_side_to_compare[key],
                             right_snap=right_side_to_compare[key],
