from typing import Optional, Union, List, Dict
from panos_upgrade_assurance.utils import ConfigParser, SnapType


class MissingKeyException(Exception):
    """Used when an exception about the missing keys in a dictionary is thrown."""

    pass


class WrongDataTypeException(Exception):
    """Used when a variable does not meet the data type requirements."""

    pass


class SnapshotSchemeMismatchException(Exception):
    """Used when a snapshot element contains different properties in both snapshots."""

    pass


class SnapshotCompare:
    """Class comparing snapshots of Firewall Nodes.

<<<<<<< HEAD
    This object can be used to compare two Firewall snapshots made with the [CheckFirewall.run_snapshots()](/panos-upgrade-assurance/docs/api/check_firewall#checkfirewallrun_snapshots) method and present results of this comparison.
    Its main purpose is to compare two snapshots made with the [`CheckFirewall`](/panos-upgrade-assurance/docs/api/check_firewall#class-checkfirewall) class. However, the code is generic enough to compare any two dictionaries as long as they follow the schema below:
=======
    This object can be used to compare two Firewall snapshots made with the [CheckFirewall.run_snapshots()](/panos/docs/panos-upgrade-assurance/api/check_firewall#checkfirewallrun_snapshots) method and present results of this comparison.
    Its main purpose is to compare two snapshots made with the [`CheckFirewall`](/panos/docs/panos-upgrade-assurance/api/check_firewall#class-checkfirewall) class. However, the code is generic enough to compare any two dictionaries as long as they follow the schema below:
>>>>>>> 465f1935

    ```yaml
    {
        'root_key': {
            'key': value
        }
    }
    ```

    Where:

    * `root_key` has to be present and mapped to a method in the `self._functions_mapping` variable in order to be recognized during a comparison.
    * `value` can be either of a simple type (`str`, `int`, `float`, `bool`) or a nested `dict`.

    # Attributes

    _functions_mapping (dict): Internal variable containing the map of all valid report types mapped to the specific methods.
<<<<<<< HEAD
        
    This mapping is used to verify the requested report and to map the report to an actual method that will eventually run. Keys in this dictionary are report names as defined in the [`SnapType`](/panos-upgrade-assurance/docs/api/utils#class-snaptype) class. Essentially, these are the same values that one would specify when creating a snapshot with the [CheckFirewall.run_snapshots()](/panos-upgrade-assurance/docs/api/check_firewall#checkfirewallrun_snapshots) method. Values are references to the methods that will run.
=======

    This mapping is used to verify the requested report and to map the report to an actual method that will eventually run. Keys in this dictionary are report names as defined in the [`SnapType`](/panos/docs/panos-upgrade-assurance/api/utils#class-snaptype) class. Essentially, these are the same values that one would specify when creating a snapshot with the [CheckFirewall.run_snapshots()](/panos/docs/panos-upgrade-assurance/api/check_firewall#checkfirewallrun_snapshots) method. Values are references to the methods that will run.
>>>>>>> 465f1935

    """

    def __init__(
        self,
        left_snapshot: Dict[str, Union[str, dict]],
        right_snapshot: Dict[str, Union[str, dict]],
    ) -> None:
        """SnapshotCompare constructor.

        Initializes an object by storing both snapshots to be compared.

        # Parameters

        left_snapshot (dict): First snapshot dictionary to be compared, usually the older one, for example a pre-upgrade snapshot.
        right_snapshot (dict): Second snapshot dictionary to be compared, usually the newer one, for example a post-upgrade snapshot.

        """
        self.left_snap = left_snapshot
        self.right_snap = right_snapshot
        self._functions_mapping = {
            SnapType.NICS: self.get_diff_and_threshold,
            SnapType.ROUTES: self.get_diff_and_threshold,
            SnapType.LICENSE: self.get_diff_and_threshold,
            SnapType.ARP_TABLE: self.get_diff_and_threshold,
            SnapType.CONTENT_VERSION: self.get_diff_and_threshold,
            SnapType.SESSION_STATS: self.get_count_change_percentage,
            SnapType.IPSEC_TUNNELS: self.get_diff_and_threshold,
        }

    def compare_snapshots(
        self, reports: Optional[List[Union[dict, str]]] = None
    ) -> Dict[str, dict]:
        """A method that triggers the actual snapshot comparison.

        This is a single point of entry to generate a comparison report. It takes both reports stored in the class object and compares areas specified in the `reports` parameter.

        # Parameters

        reports (list, optional): A list of reports - snapshot state areas with optional configuration. This parameter follows the  [`dialect`](/panos/docs/panos-upgrade-assurance/dialect) of [`ConfigParser`](/panos/docs/panos-upgrade-assurance/api/utils#class-configparser) class.

<<<<<<< HEAD
            The reports list is essentially the list of keys present in the snapshots. These keys, however, are the state areas specified when the snapshot is made with the [`CheckFirewall.run_snapshots()`](/panos-upgrade-assurance/docs/api/check_firewall#checkfirewallrun_snapshots) method. This means that the reports list is basically the list of state areas. The only difference is that for reports, it is possible to specify an additional configuration. This means that the list can be specified in two ways, as `str` or `dict` (in the same manner as for [`CheckFirewall.run_readiness_checks()`](/panos-upgrade-assurance/docs/api/check_firewall#checkfirewallrun_readiness_checks)).
=======
            The reports list is essentially the list of keys present in the snapshots. These keys, however, are the state areas specified when the snapshot is made with the [`CheckFirewall.run_snapshots()`](/panos/docs/panos-upgrade-assurance/api/check_firewall#checkfirewallrun_snapshots) method. This means that the reports list is basically the list of state areas. The only difference is that for reports, it is possible to specify an additional configuration. This means that the list can be specified in two ways, as `str` or `dict` (in the same manner as for [`CheckFirewall.run_readiness_checks()`](/panos/docs/panos-upgrade-assurance/api/check_firewall#checkfirewallrun_readiness_checks)).
>>>>>>> 465f1935

            For the elements specified as

            * `str` - the element value is the name of the report (state area),
            * `dict` - the element contains the report name (state area) and the key value and report configuration as the element value.

            Refer to the [documentation on reporting](/panos/docs/panos-upgrade-assurance/configuration-details#reports) for details on the currently available snapshot areas and optional parameters that can be configured for them.

        # Raises

        WrongDataTypeException: An exception is raised when the configuration in a data type is different than `str` or `dict`.

        # Returns

        dict: Result of comparison in a form of the Python dictionary. Keys in this dictionary are again state areas where values depend on the actual comparison method that was run.

        """

        result = {}
        reports = ConfigParser(
            valid_elements=set(self._functions_mapping.keys()), requested_config=reports
        ).prepare_config()

        for report in reports:
            if isinstance(report, dict):
                report_type, report_config = list(report.items())[0]
                report_config.update({"report_type": report_type})
            elif isinstance(report, str):
                report_type = report
                report_config = {"report_type": report_type}
            else:
                raise WrongDataTypeException(
                    f"Wrong configuration format for report: {report}."
                )

            self.key_checker(self.left_snap, self.right_snap, report_type)
            result.update(
                {report_type: self._functions_mapping[report_type](**report_config)}
            )

        return result

    @staticmethod
    def key_checker(left_dict: dict, right_dict: dict, key: str) -> None:
        """The static method to check if a key is available in both dictionaries.

        This method looks for a given key in two dictionaries. Its main purpose is to assure that when comparing a key-value pair from two dictionaries, it actually exists in both.

        # Parameters

        left_dict (dict): 1st dictionary to verify.
        right_dict (dict): 2nd dictionary to verify.
        key (str): Key name to check.

        # Raises

        MissingKeyException: when key is not available in at least one snapshot.

        """
        left_snap_missing_key = False if key in left_dict else True
        right_snap_missing_key = False if key in right_dict else True

        if left_snap_missing_key and right_snap_missing_key:
            raise MissingKeyException(f"{key} is missing in both snapshots")
        if left_snap_missing_key or right_snap_missing_key:
            raise MissingKeyException(
                f"{key} is missing in {'left snapshot' if left_snap_missing_key else 'right snapshot'}"
            )

    @staticmethod
    def calculate_change_percentage(
        first_value: Union[str, int],
        second_value: Union[str, int],
        threshold: Union[str, float],
    ) -> Dict[str, Union[bool, float]]:
        """The static method to compare differences between values against a given threshold.

        Values to be compared should be the `int` or `str` representation of `int`. This method is used when comparing a count of elements so a floating point value here is not expected. The threshold value, on the other hand, should be the `float` or `str` representation of `float`. This is a percentage value.

        The format of the returned value is the following:

        ```yaml
        {
            passed: bool,
            change_percentage: float,
            change_threshold: float
        }
        ```

        Where:

        - `passed` is an information if the test passed:
            - `True` if difference is lower or equal to threshold,
            - `False` otherwise,
        - the actual difference represented as percentage,
        - the originally requested threshold (for reporting purposes).

        # Parameters

        first_value (int, str): First value to compare.
        second_value (int, str): Second value to compare.
        threshold (float, str): Maximal difference between values given as percentage.

        # Raises

        WrongDataTypeException: An exception is raised when the threshold value is not between `0` and `100` (typical percentage boundaries).

        # Returns

        dict: A dictionary with the comparison results.

        """
        first_value = int(first_value)
        second_value = int(second_value)
        threshold = float(threshold)

        result = dict(
            passed=True, change_percentage=float(0), change_threshold=threshold
        )

        if not (first_value == 0 and second_value == 0):
            if threshold < 0 or threshold > 100:
                raise WrongDataTypeException(
                    "The threshold should be a percentage value between 0 and 100."
                )

            result["change_percentage"] = round(
                (
                    abs(first_value - second_value)
                    / (first_value if first_value >= second_value else second_value)
                )
                * 100,
                2,
            )
            if result["change_percentage"] > threshold:
                result["passed"] = False
        return result

    @staticmethod
    def calculate_diff_on_dicts(
        left_side_to_compare: Dict[str, Union[str, dict]],
        right_side_to_compare: Dict[str, Union[str, dict]],
        properties: Optional[List[str]] = None,
    ) -> Dict[str, dict]:
        """The static method to calculate a difference between two dictionaries.

        By default dictionaries are compared by going down all nested levels, to the point where key-value pairs are just strings or numbers. It is possible to configure which keys from these pairs should be compared (by default we compare all available keys). This is done using the `properties` parameter. It's a list of the bottom most level keys. For example, when comparing route tables snapshots are formatted like:

        ```yaml
        {
            "routes": {
                "default_0.0.0.0/0_ethernet1/3": {
                    "virtual-router": "default",
                    "destination": "0.0.0.0/0",
                    "nexthop": "10.26.129.129",
                    "metric": "10",
                    "flags": "A S",
                    "age": null,
                    "interface": "ethernet1/3",
                    "route-table": "unicast"
                },
                ...
            }
        }
        ```

        The bottom most level keys are: `virtual-router`, `destination`, `nexthop`, `metric`, `flags`, `age`, `interface`, `route-table`. This list follows [`ConfigParser`](/panos/docs/panos-upgrade-assurance/api/utils#class-configparser) [`dialect`](/panos/docs/panos-upgrade-assurance/dialect).

        The difference between dictionaries is calculated from three perspectives:

        1. are there any keys missing in the 2nd (right) dictionary that are present in the 1st (left) - this is represented under the `missing` key in the results.
        2. are there any keys in the 2nd (right) dictionary that are not present in the 1st (left) - this is represented under the `added` key in the results.
        3. for the keys that are present in both dictionaries, are values for these keys the same or different - this is represented under the `changed` key in the results.

        This is a **recursive** method. When calculating changed values, if a value for the key is `dict`, we run the method again on that dictionary - we go down one level in the nested structure. We do that to a point where the value is of the `str` type.
        Therefore, when the final comparison results are presented, the `changed` key usually contains a nested results structure. This means it contains a dictionary with the `missing`, `added`, and `changed` keys.
        Each comparison perspective contains the `passed` property that immediately informs if this comparison gave any results (`False`) or not (`True`).

        **Example.**

        Let's assume we want to compare two dictionaries of the following structure:

        ```python
        left_dict = {
            'root_key1'= {
                'key'= 'value'
            }
            'root_key2'= {
                'key'= 'value'
            }
        }

        right_dict = {
            'root_key2'= {
                'key'= 'other_value'
            }
        }
        ```

        The result of this comparison would look like this:

        ```json
        {
            "missing": {
                "passed": false,
                "missing_keys": [
                    "root_key1"
                ]
            },
            "added": {
                "passed": true,
                "added_keys": []
            },
            "changed": {
                "passed": false,
                "changed_raw": {
                "root_key2": {
                    "missing": {
                        "passed": true,
                        "missing_keys": []
                    },
                    "added": {
                        "passed": true,
                        "added_keys": []
                    },
                    "changed": {
                        "passed": false,
                        "changed_raw": {
                            "key": {
                                "left_snap": "value",
                                "right_snap": "other_value"
                            }
                        }
                    },
                    "passed": false
                }
            }
        }
        ```

        # Parameters

        left_side_to_compare (dict): 1st dictionary to compare. When this method is triggered by [`compare_snapshots()`](#snapshotcomparecompare_snapshots), the dictionary comes from the `self.left_snap` snapshot.
        right_side_to_compare (dict): 2nd dictionary to compare, comes from the self.right_snap snapshot. When this method is triggered by [`compare_snapshots()`](#snapshotcomparecompare_snapshots), the dictionary comes from the `self.right_snap` snapshot.
        properties (list(str), optional): The list of properties used to compare two dictionaries.

        # Raises

        WrongDataTypeException: Thrown when one of the `properties` elements has a wrong data type.

        # Returns

        dict: Summary of the differences between dictionaries. The output has the following format:

        ```yaml
        {
            'missing': {
                'passed': True,
                'missing_keys': []
            },
            'added': {
                'passed': True,
                'added_keys': []
            },
            'changed': {
                'passed': True,
                'changed_raw': {}
            }
        }
        ```

        """

        if not (left_side_to_compare and right_side_to_compare):
            return {}

        result = dict(
            missing=dict(passed=True, missing_keys=[]),
            added=dict(passed=True, added_keys=[]),
            changed=dict(passed=True, changed_raw={}),
        )

        missing = left_side_to_compare.keys() - right_side_to_compare.keys()
        if missing:
            result["missing"]["passed"] = False
            for key in missing:
                result["missing"]["missing_keys"].append(key)

        added = right_side_to_compare.keys() - left_side_to_compare.keys()
        if added:
            result["added"]["passed"] = False
            for key in added:
                result["added"]["added_keys"].append(key)

        common_keys = left_side_to_compare.keys() & right_side_to_compare.keys()
        at_lowest_level = (
            True
            if isinstance(right_side_to_compare[list(common_keys)[0]], str)
            else False
        )
        keys_to_check = (
            ConfigParser(
                valid_elements=set(common_keys), requested_config=properties
            ).prepare_config()
            if at_lowest_level
            else common_keys
        )

        item_changed = False
        for key in keys_to_check:
            if right_side_to_compare[key] != left_side_to_compare[key]:
                if isinstance(left_side_to_compare[key], str):
                    result["changed"]["changed_raw"][key] = dict(
                        left_snap=left_side_to_compare[key],
                        right_snap=right_side_to_compare[key],
                    )
                    item_changed = True
                elif isinstance(left_side_to_compare[key], dict):
                    nested_results = SnapshotCompare.calculate_diff_on_dicts(
                        left_side_to_compare=left_side_to_compare[key],
                        right_side_to_compare=right_side_to_compare[key],
                        properties=properties,
                    )

                    SnapshotCompare.calculate_passed(nested_results)
                    if not nested_results["passed"]:
                        result["changed"]["changed_raw"][key] = nested_results
                        item_changed = True
                else:
                    raise WrongDataTypeException(f"Unknown value format for key {key}.")
            result["changed"]["passed"] = not item_changed

        return result

    @staticmethod
    def calculate_passed(result: Dict[str, Union[dict, str]]) -> None:
        """The static method to calculate the upper level `passed` value.

        When two snapshots are compared, a dictionary that is the result of this comparison is structured as in the following [`get_diff_and_threshold()`](#snapshotcompareget_diff_and_threshold) method: each root key contains a dictionary that has a structure returned by the [`calculate_diff_on_dicts()`](#snapshotcomparecalculate_diff_on_dicts) method.

        This method takes a dictionary under the root key and calculates the `passed` flag based on the all `passed` flags in that dictionary. This provides a quick way of finding out if any comparison made on data under a root key failed or not.

        To illustrate that, the `passed` flag added by this method is marked with an arrow:

        ```yaml
        {
            'added': {
                'added_keys': [],
                'passed': True
            },
            'changed': {
                'changed_raw': {},
                'passed': True
            },
            'missing': {
                'missing_keys': [
                    'default_0.0.0.0/0_ethernet1/3'
                ],
                'passed': False
            },
            'passed': False   <-------###
        }
        ```

        **NOTE** that this method operated on the passed dictionary directly.

        # Parameters

        result (dict): A dictionary for which the `passed` property should be calculated.

        """
        passed = True
        for value in result.values():
            if isinstance(value, dict) and not value["passed"]:
                passed = False
        result["passed"] = passed

    def get_diff_and_threshold(
        self,
        report_type: str,
        properties: Optional[List[str]] = None,
        count_change_threshold: Optional[Union[int, float]] = None,
    ) -> Optional[Dict[str, Optional[Union[bool, dict]]]]:
        """The generic snapshot comparison method.

        The generic method to compare two snapshots of a given type. It is meant to fit most of the comparison cases.
        It is capable of calculating both - a difference between two snapshots and the change count in the elements against a given threshold. The 1<sup>st</sup> calculation is done by the [`calculate_diff_on_dicts()`](#snapshotcomparecalculate_diff_on_dicts) method, the 2<sup>nd</sup> - internally.

        The changed elements count does not compare the count of elements in each snapshot. This value represents the number of actual changes, so elements added, missing and changed. This is compared against the number of elements in the left snapshot as this one is usually the 1st one taken and it's treated as a source of truth.

        The changed elements count is presented as a percentage. In scenarios where the right snapshot has more elements then the left one, it can give values greater than 100%.

        This method produces a complex set of nested dictionaries. Each level contains the `passed` flag indicating if the comparison of a particular type or for a particular level failed or not, and the actual comparison results.

        An example for the route tables, crafted in a way that almost each level fails:

        ```json
        {
            "added": {
                "added_keys": [
                    "default_10.26.129.0/25_ethernet1/2",
                    "default_168.63.129.16/32_ethernet1/3"
                ],
                "passed": "False"
            },
            "missing": {
                "missing_keys": [
                    "default_0.0.0.0/0_ethernet1/3"
                ],
                "passed": "False"
            },
            "changed": {
                "changed_raw": {
                    "default_10.26.130.0/25_ethernet1/2": {
                        "added": {
                            "added_keys": [],
                            "passed": "True"
                        },
                        "missing": {
                            "missing_keys": [],
                            "passed": "True"
                        },
                        "changed": {
                            "changed_raw": {
                                "flags": {
                                    "left_snap": "A S",
                                    "right_snap": "A"
                                }
                            },
                            "passed": "False"
                        },
                        "passed": "False"
                    }
                },
                "passed": "False"
            },
            "count_change_percentage": {
                "change_percentage": 33.33,
                "change_threshold": 1,
                "passed": "False"
            },
            "passed": "False"
        }
        ```

        In the example above, you can also see a nested dictionary produced by the [`calculate_diff_on_dicts()`](#snapshotcomparecalculate_diff_on_dicts) method under `changed.changed_raw`.

        # Parameters

        report_type (str): Name of report (type) that has to be compared. Basically this is a snapshot state area, for example `nics`, `routes`, etc.

        properties (list(str), optional): (defaults to `None`) An optional list of properties to include or exclude when comparing snapshots. This parameter is passed directly to the [`calculate_diff_on_dicts()`](#snapshotcomparecalculate_diff_on_dicts) method. For details on this method parameters, see the [documentation](#snapshotcomparecalculate_diff_on_dicts) for this method.

        count_change_threshold (int, float, optional): (defaults to `None`) The maximum difference between number of changed elements in each snapshot (as percentage).

        # Returns

        dict: Comparison results.

        """
        result = {}

        diff = SnapshotCompare.calculate_diff_on_dicts(
            left_side_to_compare=self.left_snap[report_type],
            right_side_to_compare=self.right_snap[report_type],
            properties=properties,
        )
        result.update(diff)

        if count_change_threshold and result:
            if count_change_threshold < 0 or count_change_threshold > 100:
                raise WrongDataTypeException(
                    "The threshold should be a percentage value between 0 and 100."
                )

            added_count = len(result["added"]["added_keys"])
            missing_count = len(result["missing"]["missing_keys"])
            changed_count = len(result["changed"]["changed_raw"])
            left_total_count = len(self.left_snap[report_type].keys())

            diff = (
                1
                if left_total_count == 0
                else (added_count + missing_count + changed_count) / left_total_count
            )
            diff_percentage = round(float(diff) * 100, 2)

            passed = diff_percentage <= count_change_threshold

            result.update(
                {
                    "count_change_percentage": dict(
                        passed=passed,
                        change_percentage=diff_percentage,
                        change_threshold=float(count_change_threshold),
                    )
                }
            )

        if result:
            SnapshotCompare.calculate_passed(result)
        else:
            result = None
        return result

    # custom compare methods
    def get_count_change_percentage(
        self,
        report_type: str,
        thresholds: Optional[List[Dict[str, Union[int, float]]]] = None,
    ) -> Optional[Dict[str, Union[bool, dict]]]:
        """Generic method to calculate the change on values and compare them against a given threshold.

        In opposition to the [`get_diff_and_threshold()`](#snapshotcompareget_diff_and_threshold) method, this one does not calculate the count change but the actual difference between the numerical values.
        A good example is a change in the session count. The snapshot for this area is a dictionary with the keys taking values of different session types and values containing the actual session count:

        ```yaml
        {
            "session_stats": {
                "tmo-5gcdelete": "15",
                "tmo-sctpshutdown": "60",
                "tmo-tcp": "3600",
                "tmo-tcpinit": "5",
                "pps": "2",
                "tmo-tcp-delayed-ack": "250",
                "num-max": "819200",
                "age-scan-thresh": "80",
                "tmo-tcphalfclosed": "120",
                "num-active": "3",
                "tmo-sctp": "3600",
                "dis-def": "60",
                "num-tcp": "1",
                "num-udp": "0",
                ...
            }
        }
        ```

        This method:

        - sweeps through all the session types provided in the `thresholds` variable,
        - calculates the actual difference,
        - compares the actual difference with the threshold value (percentage) for a particular session type.

        It takes as parameter a list of dictionaries describing elements to compare, in a form of:

        ```json
        {
            "element_type": threshold_value
        }
        ```

        Where:

        - `element_type` is a key which value we are going to compare,
        - `threshold_value` is a percentage value provided as either `int` or `float`. If the list is empty, the method will return `None`.

        :::caution
        This list **does not support** [`ConfigParser`](/panos/docs/panos-upgrade-assurance/api/utils#class-configparser) [`dialect`](/panos/docs/panos-upgrade-assurance/dialect).
        :::

        Below there is a sample list for the `sessions_stat` dictionary shown above that would calculate differences for the TCP and UDP sessions:

        ```json
        [
            { "num-tcp": 1.5 },
            { "num-udp": 15 },
        ]
        ```

        # Parameters

        thresholds (list): (defaults to `None`) The list of elements to compare with thresholds.

        # Raises

        SnapshotSchemeMismatchException: Thrown when a snapshot element has a different set of properties in both snapshots.

        # Returns

        dict: The result of difference compared against a threshold. The result for each value is in the same form as returned by the [`calculate_change_percentage()`](#snapshotcomparecalculate_change_percentage) method. For the examples above, the return value would be:

        ```yaml
        {
            'num-tcp': {
                'change_percentage': 99.0,
                'change_threshold': 1.5,
                'passed': False
            },
            'num-udp': {
                'change_percentage': 100.0,
                'change_threshold': 15.0,
                'passed': False
            },
            'passed': False
        }
        ```

        """

        if not thresholds:
            return None

        result = dict(
            passed=True,
        )

        if self.left_snap[report_type].keys() != self.right_snap[report_type].keys():
            raise SnapshotSchemeMismatchException(
                f"Snapshots contain different set of data for {report_type} report."
            )

        elements = ConfigParser(
            valid_elements=set(self.left_snap[report_type].keys()),
            requested_config=thresholds,
        ).prepare_config()

        for element in elements:
            element_type, threshold_value = list(element.items())[0]
            self.key_checker(
                self.left_snap[report_type], self.right_snap[report_type], element_type
            )
            result.update(
                {
                    element_type: SnapshotCompare.calculate_change_percentage(
                        first_value=self.left_snap[report_type][element_type],
                        second_value=self.right_snap[report_type][element_type],
                        threshold=threshold_value,
                    )
                }
            )

        SnapshotCompare.calculate_passed(result)
        return result<|MERGE_RESOLUTION|>--- conflicted
+++ resolved
@@ -23,13 +23,8 @@
 class SnapshotCompare:
     """Class comparing snapshots of Firewall Nodes.
 
-<<<<<<< HEAD
-    This object can be used to compare two Firewall snapshots made with the [CheckFirewall.run_snapshots()](/panos-upgrade-assurance/docs/api/check_firewall#checkfirewallrun_snapshots) method and present results of this comparison.
-    Its main purpose is to compare two snapshots made with the [`CheckFirewall`](/panos-upgrade-assurance/docs/api/check_firewall#class-checkfirewall) class. However, the code is generic enough to compare any two dictionaries as long as they follow the schema below:
-=======
     This object can be used to compare two Firewall snapshots made with the [CheckFirewall.run_snapshots()](/panos/docs/panos-upgrade-assurance/api/check_firewall#checkfirewallrun_snapshots) method and present results of this comparison.
     Its main purpose is to compare two snapshots made with the [`CheckFirewall`](/panos/docs/panos-upgrade-assurance/api/check_firewall#class-checkfirewall) class. However, the code is generic enough to compare any two dictionaries as long as they follow the schema below:
->>>>>>> 465f1935
 
     ```yaml
     {
@@ -47,13 +42,8 @@
     # Attributes
 
     _functions_mapping (dict): Internal variable containing the map of all valid report types mapped to the specific methods.
-<<<<<<< HEAD
-        
-    This mapping is used to verify the requested report and to map the report to an actual method that will eventually run. Keys in this dictionary are report names as defined in the [`SnapType`](/panos-upgrade-assurance/docs/api/utils#class-snaptype) class. Essentially, these are the same values that one would specify when creating a snapshot with the [CheckFirewall.run_snapshots()](/panos-upgrade-assurance/docs/api/check_firewall#checkfirewallrun_snapshots) method. Values are references to the methods that will run.
-=======
 
     This mapping is used to verify the requested report and to map the report to an actual method that will eventually run. Keys in this dictionary are report names as defined in the [`SnapType`](/panos/docs/panos-upgrade-assurance/api/utils#class-snaptype) class. Essentially, these are the same values that one would specify when creating a snapshot with the [CheckFirewall.run_snapshots()](/panos/docs/panos-upgrade-assurance/api/check_firewall#checkfirewallrun_snapshots) method. Values are references to the methods that will run.
->>>>>>> 465f1935
 
     """
 
@@ -95,11 +85,7 @@
 
         reports (list, optional): A list of reports - snapshot state areas with optional configuration. This parameter follows the  [`dialect`](/panos/docs/panos-upgrade-assurance/dialect) of [`ConfigParser`](/panos/docs/panos-upgrade-assurance/api/utils#class-configparser) class.
 
-<<<<<<< HEAD
-            The reports list is essentially the list of keys present in the snapshots. These keys, however, are the state areas specified when the snapshot is made with the [`CheckFirewall.run_snapshots()`](/panos-upgrade-assurance/docs/api/check_firewall#checkfirewallrun_snapshots) method. This means that the reports list is basically the list of state areas. The only difference is that for reports, it is possible to specify an additional configuration. This means that the list can be specified in two ways, as `str` or `dict` (in the same manner as for [`CheckFirewall.run_readiness_checks()`](/panos-upgrade-assurance/docs/api/check_firewall#checkfirewallrun_readiness_checks)).
-=======
             The reports list is essentially the list of keys present in the snapshots. These keys, however, are the state areas specified when the snapshot is made with the [`CheckFirewall.run_snapshots()`](/panos/docs/panos-upgrade-assurance/api/check_firewall#checkfirewallrun_snapshots) method. This means that the reports list is basically the list of state areas. The only difference is that for reports, it is possible to specify an additional configuration. This means that the list can be specified in two ways, as `str` or `dict` (in the same manner as for [`CheckFirewall.run_readiness_checks()`](/panos/docs/panos-upgrade-assurance/api/check_firewall#checkfirewallrun_readiness_checks)).
->>>>>>> 465f1935
 
             For the elements specified as
 
