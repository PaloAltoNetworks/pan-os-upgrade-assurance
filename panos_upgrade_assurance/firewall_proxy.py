--- conflicted
+++ resolved
@@ -39,11 +39,7 @@
 class FirewallProxy(Firewall):
     """Class representing a Firewall.
 
-<<<<<<< HEAD
-    Proxy in this class means that it is between the *high level* [`CheckFirewall`](/panos-upgrade-assurance/docs/api/check_firewall#class-checkfirewall) class and a device itself.
-=======
     Proxy in this class means that it is between the *high level* [`CheckFirewall`](/panos/docs/panos-upgrade-assurance/api/check_firewall#class-checkfirewall) class and a device itself.
->>>>>>> 465f1935
     Inherits the [Firewall][fw] class but adds methods to interpret XML API commands. The class constructor is also inherited from the [Firewall][fw] class.
 
     All interaction with a device are read-only. Therefore, a less privileged user can be used.
