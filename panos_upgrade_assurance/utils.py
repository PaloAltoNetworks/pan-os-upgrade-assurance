from dataclasses import dataclass
from copy import deepcopy
from typing import Optional, Union, List, Iterable
from enum import Enum
from panos_upgrade_assurance import exceptions


class CheckType:
    """Class mapping check configuration strings for commonly used variables.

    Readiness checks configuration passed to the
    [`CheckFirewall`](/panos/docs/panos-upgrade-assurance/api/check_firewall#class-checkfirewall) class is in a form of a list of
    strings. These strings are compared in several places to parse the configuration and set the proper checks. This class is
    used to avoid hardcoding these strings. It maps the actual configuration string to a variable that can be referenced in the
    code.
    """

    PANORAMA = "panorama"
    HA = "ha"
    NTP_SYNC = "ntp_sync"
    CANDIDATE_CONFIG = "candidate_config"
    EXPIRED_LICENSES = "expired_licenses"
    ACTIVE_SUPPORT = "active_support"
    CONTENT_VERSION = "content_version"
    SESSION_EXIST = "session_exist"
    ARP_ENTRY_EXIST = "arp_entry_exist"
    IPSEC_TUNNEL_STATUS = "ip_sec_tunnel_status"
    FREE_DISK_SPACE = "free_disk_space"
    MP_DP_CLOCK_SYNC = "planes_clock_sync"
    CERTS = "certificates_requirements"
<<<<<<< HEAD
    UPDATES = "dynamic_updates"
=======
    JOBS = "jobs"
>>>>>>> 1107dc49


class SnapType:
    """Class mapping the snapshot configuration strings to the commonly used variables.

    Snapshot configuration passed to the
    [`CheckFirewall`](/panos/docs/panos-upgrade-assurance/api/check_firewall#class-checkfirewall) class is in a form of a list of
    strings. These strings are compared in several places to parse the configuration and set proper snapshots.
    This class is used to avoid hardcoding these strings. It maps the actual configuration string to a variable that can be
    referenced in the code.
    """

    NICS = "nics"
    ROUTES = "routes"
    LICENSE = "license"
    ARP_TABLE = "arp_table"
    CONTENT_VERSION = "content_version"
    SESSION_STATS = "session_stats"
    IPSEC_TUNNELS = "ip_sec_tunnels"


class CheckStatus(Enum):
    """Class containing possible statuses for the check results.

    Its main purpose is to extend the simple `True`/`False` logic in a way that would provide more details/explanation in case a
    check fails. It provides the following statuses:

    * `SUCCESS`
    * `FAIL`
    * `ERROR`
    * `SKIPPED`

    """

    SUCCESS = 0
    FAIL = 1
    ERROR = 2
    SKIPPED = 3


class SupportedHashes(Enum):
    """Class listing supported hashing methods.

    Algorithms listed here are order from less to most secure (this order follows many criteria, some of them are mentioned
    [here](https://en.wikipedia.org/wiki/Hash_function_security_summary)).

    By extending the `Enum` class we can easily use this class to compare two hashing methods in terms of their security,
    for example:

    ```python showLineNumbers title="Example"
    bool(SupportedHashes.MD5.value < SupportedHashes.SHA256.value)
    ```

    would produce `True`.
    """

    MD5 = 1
    SHA1 = 2
    SHA256 = 3
    SHA384 = 4
    SHA512 = 5


@dataclass
class CheckResult:
    """Class representing the readiness check results.

    It provides two types of information:

    * `status` which represents information about the check outcome,
    * `reason` a reason behind the particular outcome, this comes in handy when a check fails.

    Most of the [`CheckFirewall`](/panos/docs/panos-upgrade-assurance/api/check_firewall#class-checkfirewall) methods use this
    class to store the return values, but mostly internally. The
    [`CheckFirewall.run_readiness_checks()`](/panos/docs/panos-upgrade-assurance/api/check_firewall#checkfirewallrun_readiness_checks)
    method translates this class into the python primitives: `str` and `bool`.

    # Attributes

    status (CheckStatus): Holds the status of a check. See [`CheckStatus`](#class-checkstatus) class for details.
    reason (str): Holds a reason explaining why a check fails. Provides no value if the check is successful.

    """

    status: CheckStatus = CheckStatus.FAIL
    reason: str = ""

    def __str__(self):
        """This class' string representation.

        # Returns

        str: a string combined from the `self.status` and `self.reason` variables. Provides a human readable representation of
        the class. Perfect to provide a reason for a particular check outcome.

        """
        return f"[{self.status.name}] {self.reason}"

    def __bool__(self):
        """Class' boolean representation.

        # Returns

        bool: a boolean value interpreting the value of the current `state`:

        * `True` when `status` [`CheckStatus.SUCCESS`](#class-checkstatus)
        * `False` otherwise.

        """
        return True if self.status == CheckStatus.SUCCESS else False


class ConfigParser:
    """Class responsible for parsing the provided configuration.

    This class is universal, meaning it parses configuration provided as the list of strings or dictionaries and verifies it
    against the list of valid configuration items.
    There are no hardcoded items against which the configuration is checked. This class is used in many places in this package
    and it uses a specific [`dialect`](/panos/docs/panos-upgrade-assurance/dialect).

    # Attributes

    _requested_config_names (set): Contains only element names of the requested configuration. When no requested configuration is
        passed (implicit `'all'`), this is equal to `self.valid_elements`.

    """

    def __init__(
        self,
        valid_elements: Iterable,
        requested_config: Optional[List[Union[str, dict]]] = None,
    ):
        """ConfigParser constructor.

        Introduces some initial verification logic:

        * `valid_elements` is converted to `set` - this way we get rid of all duplicates,
        * if `requested_config` is `None` we immediately treat it as if `all`  was passed implicitly
            (see [`dialect`](/panos/docs/panos-upgrade-assurance/dialect)) - it's expanded to `valid_elements`
        * `_requested_config_names` is introduced as `requested_config` stripped of any element configurations. Additionally, we
            do verification if elements of this variable match `valid_elements`. An exception is thrown if not.

        # Parameters

        valid_elements (iterable): Valid elements against which we check the requested config.
        requested_config (list, optional): (defaults to `None`) A list of requested configuration items with an optional
            configuration.

        # Raises

        UnknownParameterException: An exception is raised when a requested configuration element is not one of the valid elements.

        """
        self.valid_elements = set(valid_elements)

        if requested_config:  # if not None or not empty list
            self.requested_config = deepcopy(requested_config)
            self._requested_config_names = set(
                [ConfigParser._extract_element_name(config_keyword) for config_keyword in self.requested_config]
            )
            for config_name in self._requested_config_names:
                if not self._is_element_included(element=config_name):
                    raise exceptions.UnknownParameterException(f"Unknown configuration parameter passed: {config_name}.")
        else:
            self._requested_config_names = set(valid_elements)
            self.requested_config = list(valid_elements)  # Meaning 'all' valid tests

    def _is_element_included(self, element: str) -> bool:
        """Method verifying if a config element is a correct (supported) value.

        This method can also handle `not-elements` (see [`dialect`](/panos/docs/panos-upgrade-assurance/dialect)).

        # Parameters

        element (str): The config element to verify. This can be a `not-element`. This parameter is verified against
            `self.valid_elements` `set`. Key word `'all'` is also accepted.

        # Returns
        bool: `True` if the value is correct, `False` otherwise.

        """
        if element in self.valid_elements or (element.startswith("!") and element[1:] in self.valid_elements):
            return True
        elif element == "all" and "all" in self.requested_config:
            return True
        else:
            return False

    @staticmethod
    def _extract_element_name(config: Union[str, dict]) -> str:
        """Method that extracts the name from a config element.

        If a config element is a string, the actual config element is returned. For elements of a dictionary type, the
        1<sup>st</sup> key is returned.

        # Parameters

        config (str, dict): A config element to provide a name for.

        # Raises

        WrongDataTypeException: Thrown when config does not meet requirements.

        # Returns

        str: The config element name.

        """
        if isinstance(config, str):
            return config
        elif isinstance(config, dict):
            if len(config) == 1:
                return list(config.keys())[0]
            else:
                raise exceptions.WrongDataTypeException(
                    "Dict provided as config definition has incorrect format, it is supposed to have only one key {key:[]}"
                )
        else:
            raise exceptions.WrongDataTypeException("Config definition is neither string or dict")

    def _expand_all(self) -> None:
        """Expand key word `'all'` to  `self.valid_elements`.

        During expansion, elements from `self.valid_elements` which are already available in `self.requested_config` are skipped.
        This way we do not introduce duplicates for elements that were provided explicitly.

        This method directly operates on `self.requested_config`.
        """
        pure_names = set([(name[1:] if name.startswith("!") else name) for name in self._requested_config_names if name != "all"])
        self.requested_config.extend(list(self.valid_elements - pure_names))
        self.requested_config.remove("all")

    def prepare_config(self) -> List[Union[str, dict]]:
        """Parse the input config and return a machine-usable configuration.

        The parsed configuration retains element types. This means that an element of a dictionary type will remain a dictionary
        in the parsed config.

        This method handles most of the [`dialect`](/panos/docs/panos-upgrade-assurance/dialect)'s logic.

        # Returns
        list: The parsed configuration.

        """
        if all((config_name.startswith("!") for config_name in self._requested_config_names)):
            self.requested_config.insert(0, "all")

        if "all" in self.requested_config:
            self._expand_all()

        final_configs = []

        for config_element in self.requested_config:
            if not ConfigParser._extract_element_name(config_element).startswith("!"):
                final_configs.append(config_element)

        return final_configs


def interpret_yes_no(boolstr: str) -> bool:
    """Interpret `yes`/`no` as booleans.

    # Parameters

    boolstr (str): `yes` or `no`, a typical device response for simple boolean-like queries.

    # Raises

    WrongDataTypeException: An exception is raised when `boolstr` is neither `yes` or `no`.

    # Returns

    bool: `True` for *yes*, `False` for *no*.

    """
    if boolstr not in ["yes", "no"]:
        raise exceptions.WrongDataTypeException(f"Cannot interpret following string as boolean: {boolstr}.")

    return True if boolstr == "yes" else False


def printer(report: dict, indent_level: int = 0) -> None:  # pragma: no cover - exclude from pytest coverage
    """Print reports in human friendly format.

    # Parameters

    report (dict): Dict with reports from tests.
    indent_level (int): Indentation level.

    """
    delim = "   |"
    if "passed" in report:
        print(f'{delim*indent_level} passed: {report["passed"]}')
        if report["passed"]:
            return
    for k, v in report.items():
        if k != "passed":
            if isinstance(v, list):
                print(f"{delim*indent_level} {k}:")
                for element in v:
                    print(f"{delim*(indent_level +1)}- {element}")
            elif isinstance(v, dict):
                print(f"{delim * indent_level} {k}:")
                printer(v, indent_level + 1)
            else:
                print(f"{delim * indent_level} {k}: {v}")<|MERGE_RESOLUTION|>--- conflicted
+++ resolved
@@ -28,11 +28,8 @@
     FREE_DISK_SPACE = "free_disk_space"
     MP_DP_CLOCK_SYNC = "planes_clock_sync"
     CERTS = "certificates_requirements"
-<<<<<<< HEAD
     UPDATES = "dynamic_updates"
-=======
     JOBS = "jobs"
->>>>>>> 1107dc49
 
 
 class SnapType:
