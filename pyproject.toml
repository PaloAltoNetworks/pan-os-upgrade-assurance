[tool.poetry]
name = "panos-upgrade-assurance"
version = "0.0.1"
description = ""
authors = ["Palo Alto Networks"]
readme = "README.md"
packages = [
    { include = "panos_upgrade_assurance" }
]
classifiers = [
    "Programming Language :: Python :: 3",
    "License :: OSI Approved :: MIT License",
    "Operating System :: OS Independent",
]

[tool.project.urls]
"Homepage" = "https://github.com/PaloAltoNetworks/pan-os-upgrade-assurance"
"Bug Tracker" = "https://github.com/PaloAltoNetworks/pan-os-upgrade-assurance/issues"

[tool.poetry.dependencies]
python = "^3.8.1"
pan-os-python = "^1.8"
pan-python = "^0.17"
xmltodict = "^0.13"

[tool.poetry.group.dev.dependencies]
<<<<<<< HEAD
sphinx = "5.3.0"
sphinx-rtd-theme = "^1.1.1"
pytest = "^7.2.1"
=======
pydoc-markdown = "^4.6"
flake8 = "^6.0"
black = "^23.3"
bandit = "^1.7"
>>>>>>> 02cb5eb0

[build-system]
requires = ["poetry-core"]
build-backend = "poetry.core.masonry.api"

[tool.bandit]
exclude_dirs = ["docs", ".venv", ".github", "docker_image", "dist"]
skips = ["B405"]<|MERGE_RESOLUTION|>--- conflicted
+++ resolved
@@ -24,16 +24,11 @@
 xmltodict = "^0.13"
 
 [tool.poetry.group.dev.dependencies]
-<<<<<<< HEAD
-sphinx = "5.3.0"
-sphinx-rtd-theme = "^1.1.1"
-pytest = "^7.2.1"
-=======
 pydoc-markdown = "^4.6"
 flake8 = "^6.0"
 black = "^23.3"
 bandit = "^1.7"
->>>>>>> 02cb5eb0
+pytest = "^7.2.1"
 
 [build-system]
 requires = ["poetry-core"]
